---
sidebar_label: Settings
sidebar_position: 52
slug: /en/operations/settings/settings
---

# Settings

## allow_nondeterministic_mutations {#allow_nondeterministic_mutations}

User-level setting that allows mutations on replicated tables to make use of non-deterministic functions such as `dictGet`.

Given that, for example, dictionaries, can be out of sync across nodes, mutations that pull values from them are disallowed on replicated tables by default. Enabling this setting allows this behavior, making it the user's responsibility to ensure that the data used is in sync across all nodes.

Default value: 0.

**Example**

``` xml
<profiles>
    <default>
        <allow_nondeterministic_mutations>1</allow_nondeterministic_mutations>

        <!-- ... -->
    </default>

    <!-- ... -->

</profiles>
```

## distributed_product_mode {#distributed-product-mode}

Changes the behaviour of [distributed subqueries](../../sql-reference/operators/in.md).

ClickHouse applies this setting when the query contains the product of distributed tables, i.e. when the query for a distributed table contains a non-GLOBAL subquery for the distributed table.

Restrictions:

-   Only applied for IN and JOIN subqueries.
-   Only if the FROM section uses a distributed table containing more than one shard.
-   If the subquery concerns a distributed table containing more than one shard.
-   Not used for a table-valued [remote](../../sql-reference/table-functions/remote.md) function.

Possible values:

-   `deny` — Default value. Prohibits using these types of subqueries (returns the “Double-distributed in/JOIN subqueries is denied” exception).
-   `local` — Replaces the database and table in the subquery with local ones for the destination server (shard), leaving the normal `IN`/`JOIN.`
-   `global` — Replaces the `IN`/`JOIN` query with `GLOBAL IN`/`GLOBAL JOIN.`
-   `allow` — Allows the use of these types of subqueries.

## prefer_global_in_and_join {#prefer-global-in-and-join}

Enables the replacement of `IN`/`JOIN` operators with `GLOBAL IN`/`GLOBAL JOIN`.

Possible values:

-   0 — Disabled. `IN`/`JOIN` operators are not replaced with `GLOBAL IN`/`GLOBAL JOIN`.
-   1 — Enabled. `IN`/`JOIN` operators are replaced with `GLOBAL IN`/`GLOBAL JOIN`.

Default value: `0`.

**Usage**

Although `SET distributed_product_mode=global` can change the queries behavior for the distributed tables, it's not suitable for local tables or tables from external resources. Here is when the `prefer_global_in_and_join` setting comes into play.

For example, we have query serving nodes that contain local tables, which are not suitable for distribution. We need to scatter their data on the fly during distributed processing with the `GLOBAL` keyword — `GLOBAL IN`/`GLOBAL JOIN`.

Another use case of `prefer_global_in_and_join` is accessing tables created by external engines. This setting helps to reduce the number of calls to external sources while joining such tables: only one call per query.

**See also:**

-   [Distributed subqueries](../../sql-reference/operators/in.md/#select-distributed-subqueries) for more information on how to use `GLOBAL IN`/`GLOBAL JOIN`

## enable_optimize_predicate_expression {#enable-optimize-predicate-expression}

Turns on predicate pushdown in `SELECT` queries.

Predicate pushdown may significantly reduce network traffic for distributed queries.

Possible values:

-   0 — Disabled.
-   1 — Enabled.

Default value: 1.

Usage

Consider the following queries:

1.  `SELECT count() FROM test_table WHERE date = '2018-10-10'`
2.  `SELECT count() FROM (SELECT * FROM test_table) WHERE date = '2018-10-10'`

If `enable_optimize_predicate_expression = 1`, then the execution time of these queries is equal because ClickHouse applies `WHERE` to the subquery when processing it.

If `enable_optimize_predicate_expression = 0`, then the execution time of the second query is much longer because the `WHERE` clause applies to all the data after the subquery finishes.

## fallback_to_stale_replicas_for_distributed_queries {#settings-fallback_to_stale_replicas_for_distributed_queries}

Forces a query to an out-of-date replica if updated data is not available. See [Replication](../../engines/table-engines/mergetree-family/replication.md).

ClickHouse selects the most relevant from the outdated replicas of the table.

Used when performing `SELECT` from a distributed table that points to replicated tables.

By default, 1 (enabled).

## force_index_by_date {#settings-force_index_by_date}

Disables query execution if the index can’t be used by date.

Works with tables in the MergeTree family.

If `force_index_by_date=1`, ClickHouse checks whether the query has a date key condition that can be used for restricting data ranges. If there is no suitable condition, it throws an exception. However, it does not check whether the condition reduces the amount of data to read. For example, the condition `Date != ' 2000-01-01 '` is acceptable even when it matches all the data in the table (i.e., running the query requires a full scan). For more information about ranges of data in MergeTree tables, see [MergeTree](../../engines/table-engines/mergetree-family/mergetree.md).

## force_primary_key {#force-primary-key}

Disables query execution if indexing by the primary key is not possible.

Works with tables in the MergeTree family.

If `force_primary_key=1`, ClickHouse checks to see if the query has a primary key condition that can be used for restricting data ranges. If there is no suitable condition, it throws an exception. However, it does not check whether the condition reduces the amount of data to read. For more information about data ranges in MergeTree tables, see [MergeTree](../../engines/table-engines/mergetree-family/mergetree.md).

## use_skip_indexes {#settings-use_skip_indexes}

Use data skipping indexes during query execution.

Possible values:

-   0 — Disabled.
-   1 — Enabled.

Default value: 1.

## force_data_skipping_indices {#settings-force_data_skipping_indices}

Disables query execution if passed data skipping indices wasn't used.

Consider the following example:

```sql
CREATE TABLE data
(
    key Int,
    d1 Int,
    d1_null Nullable(Int),
    INDEX d1_idx d1 TYPE minmax GRANULARITY 1,
    INDEX d1_null_idx assumeNotNull(d1_null) TYPE minmax GRANULARITY 1
)
Engine=MergeTree()
ORDER BY key;

SELECT * FROM data_01515;
SELECT * FROM data_01515 SETTINGS force_data_skipping_indices=''; -- query will produce CANNOT_PARSE_TEXT error.
SELECT * FROM data_01515 SETTINGS force_data_skipping_indices='d1_idx'; -- query will produce INDEX_NOT_USED error.
SELECT * FROM data_01515 WHERE d1 = 0 SETTINGS force_data_skipping_indices='d1_idx'; -- Ok.
SELECT * FROM data_01515 WHERE d1 = 0 SETTINGS force_data_skipping_indices='`d1_idx`'; -- Ok (example of full featured parser).
SELECT * FROM data_01515 WHERE d1 = 0 SETTINGS force_data_skipping_indices='`d1_idx`, d1_null_idx'; -- query will produce INDEX_NOT_USED error, since d1_null_idx is not used.
SELECT * FROM data_01515 WHERE d1 = 0 AND assumeNotNull(d1_null) = 0 SETTINGS force_data_skipping_indices='`d1_idx`, d1_null_idx'; -- Ok.
```

Works with tables in the MergeTree family.

## fsync_metadata {#fsync-metadata}

Enables or disables [fsync](http://pubs.opengroup.org/onlinepubs/9699919799/functions/fsync.html) when writing `.sql` files. Enabled by default.

It makes sense to disable it if the server has millions of tiny tables that are constantly being created and destroyed.

## function_range_max_elements_in_block {#settings-function_range_max_elements_in_block}

Sets the safety threshold for data volume generated by function [range](../../sql-reference/functions/array-functions.md/#range). Defines the maximum number of values generated by function per block of data (sum of array sizes for every row in a block).

Possible values:

-   Positive integer.

Default value: `500,000,000`.

**See Also**

-   [max_block_size](#setting-max_block_size)
-   [min_insert_block_size_rows](#min-insert-block-size-rows)

## enable_http_compression {#settings-enable_http_compression}

Enables or disables data compression in the response to an HTTP request.

For more information, read the [HTTP interface description](../../interfaces/http.md).

Possible values:

-   0 — Disabled.
-   1 — Enabled.

Default value: 0.

## http_zlib_compression_level {#settings-http_zlib_compression_level}

Sets the level of data compression in the response to an HTTP request if [enable_http_compression = 1](#settings-enable_http_compression).

Possible values: Numbers from 1 to 9.

Default value: 3.

## http_native_compression_disable_checksumming_on_decompress {#settings-http_native_compression_disable_checksumming_on_decompress}

Enables or disables checksum verification when decompressing the HTTP POST data from the client. Used only for ClickHouse native compression format (not used with `gzip` or `deflate`).

For more information, read the [HTTP interface description](../../interfaces/http.md).

Possible values:

-   0 — Disabled.
-   1 — Enabled.

Default value: 0.

## http_max_uri_size {#http-max-uri-size}

Sets the maximum URI length of an HTTP request.

Possible values:

-   Positive integer.

Default value: 1048576.

## table_function_remote_max_addresses {#table_function_remote_max_addresses}

Sets the maximum number of addresses generated from patterns for the [remote](../../sql-reference/table-functions/remote.md) function.

Possible values:

-   Positive integer.

Default value: `1000`.

##  glob_expansion_max_elements  {#glob_expansion_max_elements}

Sets the maximum number of addresses generated from patterns for external storages and table functions (like [url](../../sql-reference/table-functions/url.md)) except the `remote` function.

Possible values:

-   Positive integer.

Default value: `1000`.

## send_progress_in_http_headers {#settings-send_progress_in_http_headers}

Enables or disables `X-ClickHouse-Progress` HTTP response headers in `clickhouse-server` responses.

For more information, read the [HTTP interface description](../../interfaces/http.md).

Possible values:

-   0 — Disabled.
-   1 — Enabled.

Default value: 0.

## max_http_get_redirects {#setting-max_http_get_redirects}

Limits the maximum number of HTTP GET redirect hops for [URL](../../engines/table-engines/special/url.md)-engine tables. The setting applies to both types of tables: those created by the [CREATE TABLE](../../sql-reference/statements/create/table.md) query and by the [url](../../sql-reference/table-functions/url.md) table function.

Possible values:

-   Any positive integer number of hops.
-   0 — No hops allowed.

Default value: 0.

## insert_null_as_default {#insert_null_as_default}

Enables or disables the insertion of [default values](../../sql-reference/statements/create/table.md/#create-default-values) instead of [NULL](../../sql-reference/syntax.md/#null-literal) into columns with not [nullable](../../sql-reference/data-types/nullable.md/#data_type-nullable) data type.
If column type is not nullable and this setting is disabled, then inserting `NULL` causes an exception. If column type is nullable, then `NULL` values are inserted as is, regardless of this setting.

This setting is applicable to [INSERT ... SELECT](../../sql-reference/statements/insert-into.md/#inserting-the-results-of-select) queries. Note that `SELECT` subqueries may be concatenated with `UNION ALL` clause.

Possible values:

-   0 — Inserting `NULL` into a not nullable column causes an exception.
-   1 — Default column value is inserted instead of `NULL`.

Default value: `1`.

## join_default_strictness {#settings-join_default_strictness}

Sets default strictness for [JOIN clauses](../../sql-reference/statements/select/join.md/#select-join).

Possible values:

-   `ALL` — If the right table has several matching rows, ClickHouse creates a [Cartesian product](https://en.wikipedia.org/wiki/Cartesian_product) from matching rows. This is the normal `JOIN` behaviour from standard SQL.
-   `ANY` — If the right table has several matching rows, only the first one found is joined. If the right table has only one matching row, the results of `ANY` and `ALL` are the same.
-   `ASOF` — For joining sequences with an uncertain match.
-   `Empty string` — If `ALL` or `ANY` is not specified in the query, ClickHouse throws an exception.

Default value: `ALL`.

## join_algorithm {#settings-join_algorithm}

Specifies [JOIN](../../sql-reference/statements/select/join.md) algorithm.

Several algorithms can be specified, and an available one would be chosen for a particular query based on kind/strictness and table engine.

Possible values:

- `default` — `hash` or `direct`, if possible (same as `direct,hash`)

- `hash` — [Hash join algorithm](https://en.wikipedia.org/wiki/Hash_join) is used. The most generic implementation that supports all combinations of kind and strictness and multiple join keys that are combined with `OR` in the `JOIN ON` section.

- `parallel_hash` - a variation of `hash` join that splits the data into buckets and builds several hashtables instead of one concurrently to speed up this process.

When using the `hash` algorithm, the right part of `JOIN` is uploaded into RAM.

- `partial_merge` — a variation of the [sort-merge algorithm](https://en.wikipedia.org/wiki/Sort-merge_join), where only the right table is fully sorted.

The `RIGHT JOIN` and `FULL JOIN` are supported only with `ALL` strictness (`SEMI`, `ANTI`, `ANY`, and `ASOF` are not supported).

When using `partial_merge` algorithm, ClickHouse sorts the data and dumps it to the disk. The `partial_merge` algorithm in ClickHouse differs slightly from the classic realization. First, ClickHouse sorts the right table by joining keys in blocks and creates a min-max index for sorted blocks. Then it sorts parts of the left table by `join key` and joins them over the right table. The min-max index is also used to skip unneeded right table blocks.

- `direct` - can be applied when the right storage supports key-value requests.

The `direct` algorithm performs a lookup in the right table using rows from the left table as keys. It's supported only by special storage such as [Dictionary](../../engines/table-engines/special/dictionary.md/#dictionary) or [EmbeddedRocksDB](../../engines/table-engines/integrations/embedded-rocksdb.md) and only the `LEFT` and `INNER` JOINs.

- `auto` — try `hash` join and switch on the fly to another algorithm if the memory limit is violated.

- `full_sorting_merge` — [Sort-merge algorithm](https://en.wikipedia.org/wiki/Sort-merge_join) with full sorting joined tables before joining.

- `prefer_partial_merge` — ClickHouse always tries to use `partial_merge` join if possible, otherwise, it uses `hash`. *Deprecated*, same as `partial_merge,hash`.


## join_any_take_last_row {#settings-join_any_take_last_row}

Changes behaviour of join operations with `ANY` strictness.

:::warning
This setting applies only for `JOIN` operations with [Join](../../engines/table-engines/special/join.md) engine tables.
:::

Possible values:

-   0 — If the right table has more than one matching row, only the first one found is joined.
-   1 — If the right table has more than one matching row, only the last one found is joined.

Default value: 0.

See also:

-   [JOIN clause](../../sql-reference/statements/select/join.md/#select-join)
-   [Join table engine](../../engines/table-engines/special/join.md)
-   [join_default_strictness](#settings-join_default_strictness)

## join_use_nulls {#join_use_nulls}

Sets the type of [JOIN](../../sql-reference/statements/select/join.md) behaviour. When merging tables, empty cells may appear. ClickHouse fills them differently based on this setting.

Possible values:

-   0 — The empty cells are filled with the default value of the corresponding field type.
-   1 — `JOIN` behaves the same way as in standard SQL. The type of the corresponding field is converted to [Nullable](../../sql-reference/data-types/nullable.md/#data_type-nullable), and empty cells are filled with [NULL](../../sql-reference/syntax.md).

Default value: 0.

## partial_merge_join_optimizations {#partial_merge_join_optimizations}

Disables optimizations in partial merge join algorithm for [JOIN](../../sql-reference/statements/select/join.md) queries.

By default, this setting enables improvements that could lead to wrong results. If you see suspicious results in your queries, disable optimizations by this setting. Optimizations can be different in different versions of the ClickHouse server.

Possible values:

-   0 — Optimizations disabled.
-   1 — Optimizations enabled.

Default value: 1.

## partial_merge_join_rows_in_right_blocks {#partial_merge_join_rows_in_right_blocks}

Limits sizes of right-hand join data blocks in partial merge join algorithm for [JOIN](../../sql-reference/statements/select/join.md) queries.

ClickHouse server:

1.  Splits right-hand join data into blocks with up to the specified number of rows.
2.  Indexes each block with its minimum and maximum values.
3.  Unloads prepared blocks to disk if it is possible.

Possible values:

-   Any positive integer. Recommended range of values: \[1000, 100000\].

Default value: 65536.

## join_on_disk_max_files_to_merge {#join_on_disk_max_files_to_merge}

Limits the number of files allowed for parallel sorting in MergeJoin operations when they are executed on disk.

The bigger the value of the setting, the more RAM used and the less disk I/O needed.

Possible values:

-   Any positive integer, starting from 2.

Default value: 64.

## any_join_distinct_right_table_keys {#any_join_distinct_right_table_keys}

Enables legacy ClickHouse server behaviour in `ANY INNER|LEFT JOIN` operations.

:::warning
Use this setting only for backward compatibility if your use cases depend on legacy `JOIN` behaviour.
:::

When the legacy behaviour enabled:

-   Results of `t1 ANY LEFT JOIN t2` and `t2 ANY RIGHT JOIN t1` operations are not equal because ClickHouse uses the logic with many-to-one left-to-right table keys mapping.
-   Results of `ANY INNER JOIN` operations contain all rows from the left table like the `SEMI LEFT JOIN` operations do.

When the legacy behaviour disabled:

-   Results of `t1 ANY LEFT JOIN t2` and `t2 ANY RIGHT JOIN t1` operations are equal because ClickHouse uses the logic which provides one-to-many keys mapping in `ANY RIGHT JOIN` operations.
-   Results of `ANY INNER JOIN` operations contain one row per key from both the left and right tables.

Possible values:

-   0 — Legacy behaviour is disabled.
-   1 — Legacy behaviour is enabled.

Default value: 0.

See also:

-   [JOIN strictness](../../sql-reference/statements/select/join.md/#join-settings)

## temporary_files_codec {#temporary_files_codec}

Sets compression codec for temporary files used in sorting and joining operations on disk.

Possible values:

-   LZ4 — [LZ4](https://en.wikipedia.org/wiki/LZ4_(compression_algorithm)) compression is applied.
-   NONE — No compression is applied.

Default value: LZ4.

## max_block_size {#setting-max_block_size}

In ClickHouse, data is processed by blocks (sets of column parts). The internal processing cycles for a single block are efficient enough, but there are noticeable expenditures on each block. The `max_block_size` setting is a recommendation for what size of the block (in a count of rows) to load from tables. The block size shouldn’t be too small, so that the expenditures on each block are still noticeable, but not too large so that the query with LIMIT that is completed after the first block is processed quickly. The goal is to avoid consuming too much memory when extracting a large number of columns in multiple threads and to preserve at least some cache locality.

Default value: 65,536.

Blocks the size of `max_block_size` are not always loaded from the table. If it is obvious that less data needs to be retrieved, a smaller block is processed.

## preferred_block_size_bytes {#preferred-block-size-bytes}

Used for the same purpose as `max_block_size`, but it sets the recommended block size in bytes by adapting it to the number of rows in the block.
However, the block size cannot be more than `max_block_size` rows.
By default: 1,000,000. It only works when reading from MergeTree engines.

## merge_tree_min_rows_for_concurrent_read {#setting-merge-tree-min-rows-for-concurrent-read}

If the number of rows to be read from a file of a [MergeTree](../../engines/table-engines/mergetree-family/mergetree.md) table exceeds `merge_tree_min_rows_for_concurrent_read` then ClickHouse tries to perform a concurrent reading from this file on several threads.

Possible values:

-   Positive integer.

Default value: `163840`.

## merge_tree_min_rows_for_concurrent_read_for_remote_filesystem {#merge-tree-min-rows-for-concurrent-read-for-remote-filesystem}

The minimum number of lines to read from one file before [MergeTree](../../engines/table-engines/mergetree-family/mergetree.md) engine can parallelize reading, when reading from remote filesystem.

Possible values:

-   Positive integer.

Default value: `163840`.

## merge_tree_min_bytes_for_concurrent_read {#setting-merge-tree-min-bytes-for-concurrent-read}

If the number of bytes to read from one file of a [MergeTree](../../engines/table-engines/mergetree-family/mergetree.md)-engine table exceeds `merge_tree_min_bytes_for_concurrent_read`, then ClickHouse tries to concurrently read from this file in several threads.

Possible value:

-   Positive integer.

Default value: `251658240`.

## merge_tree_min_bytes_for_concurrent_read_for_remote_filesystem {#merge-tree-min-bytes-for-concurrent-read-for-remote-filesystem}

The minimum number of bytes to read from one file before [MergeTree](../../engines/table-engines/mergetree-family/mergetree.md) engine can parallelize reading, when reading from remote filesystem.

Possible values:

-   Positive integer.

Default value: `251658240`.

## merge_tree_min_rows_for_seek {#setting-merge-tree-min-rows-for-seek}

If the distance between two data blocks to be read in one file is less than `merge_tree_min_rows_for_seek` rows, then ClickHouse does not seek through the file but reads the data sequentially.

Possible values:

-   Any positive integer.

Default value: 0.

## merge_tree_min_bytes_for_seek {#setting-merge-tree-min-bytes-for-seek}

If the distance between two data blocks to be read in one file is less than `merge_tree_min_bytes_for_seek` bytes, then ClickHouse sequentially reads a range of file that contains both blocks, thus avoiding extra seek.

Possible values:

-   Any positive integer.

Default value: 0.

## merge_tree_coarse_index_granularity {#setting-merge-tree-coarse-index-granularity}

When searching for data, ClickHouse checks the data marks in the index file. If ClickHouse finds that required keys are in some range, it divides this range into `merge_tree_coarse_index_granularity` subranges and searches the required keys there recursively.

Possible values:

-   Any positive even integer.

Default value: 8.

## merge_tree_max_rows_to_use_cache {#setting-merge-tree-max-rows-to-use-cache}

If ClickHouse should read more than `merge_tree_max_rows_to_use_cache` rows in one query, it does not use the cache of uncompressed blocks.

The cache of uncompressed blocks stores data extracted for queries. ClickHouse uses this cache to speed up responses to repeated small queries. This setting protects the cache from trashing by queries that read a large amount of data. The [uncompressed_cache_size](../../operations/server-configuration-parameters/settings.md/#server-settings-uncompressed_cache_size) server setting defines the size of the cache of uncompressed blocks.

Possible values:

-   Any positive integer.

Default value: 128 ✕ 8192.

## merge_tree_max_bytes_to_use_cache {#setting-merge-tree-max-bytes-to-use-cache}

If ClickHouse should read more than `merge_tree_max_bytes_to_use_cache` bytes in one query, it does not use the cache of uncompressed blocks.

The cache of uncompressed blocks stores data extracted for queries. ClickHouse uses this cache to speed up responses to repeated small queries. This setting protects the cache from trashing by queries that read a large amount of data. The [uncompressed_cache_size](../../operations/server-configuration-parameters/settings.md/#server-settings-uncompressed_cache_size) server setting defines the size of the cache of uncompressed blocks.

Possible values:

-   Any positive integer.

Default value: 2013265920.

## min_bytes_to_use_direct_io {#settings-min-bytes-to-use-direct-io}

The minimum data volume required for using direct I/O access to the storage disk.

ClickHouse uses this setting when reading data from tables. If the total storage volume of all the data to be read exceeds `min_bytes_to_use_direct_io` bytes, then ClickHouse reads the data from the storage disk with the `O_DIRECT` option.

Possible values:

-   0 — Direct I/O is disabled.
-   Positive integer.

Default value: 0.

## network_compression_method {#network_compression_method}

Sets the method of data compression that is used for communication between servers and between server and [clickhouse-client](../../interfaces/cli.md).

Possible values:

-   `LZ4` — sets LZ4 compression method.
-   `ZSTD` — sets ZSTD compression method.

Default value: `LZ4`.

**See Also**

-   [network_zstd_compression_level](#network_zstd_compression_level)

## network_zstd_compression_level {#network_zstd_compression_level}

Adjusts the level of ZSTD compression. Used only when [network_compression_method](#network_compression_method) is set to `ZSTD`.

Possible values:

-   Positive integer from 1 to 15.

Default value: `1`.

## log_queries {#settings-log-queries}

Setting up query logging.

Queries sent to ClickHouse with this setup are logged according to the rules in the [query_log](../../operations/server-configuration-parameters/settings.md/#server_configuration_parameters-query-log) server configuration parameter.

Example:

``` text
log_queries=1
```

## log_queries_min_query_duration_ms {#settings-log-queries-min-query-duration-ms}

If enabled (non-zero), queries faster then the value of this setting will not be logged (you can think about this as a `long_query_time` for [MySQL Slow Query Log](https://dev.mysql.com/doc/refman/5.7/en/slow-query-log.html)), and this basically means that you will not find them in the following tables:

- `system.query_log`
- `system.query_thread_log`

Only the queries with the following type will get to the log:

- `QUERY_FINISH`
- `EXCEPTION_WHILE_PROCESSING`

-   Type: milliseconds
-   Default value: 0 (any query)

## log_queries_min_type {#settings-log-queries-min-type}

`query_log` minimal type to log.

Possible values:
- `QUERY_START` (`=1`)
- `QUERY_FINISH` (`=2`)
- `EXCEPTION_BEFORE_START` (`=3`)
- `EXCEPTION_WHILE_PROCESSING` (`=4`)

Default value: `QUERY_START`.

Can be used to limit which entities will go to `query_log`, say you are interested only in errors, then you can use `EXCEPTION_WHILE_PROCESSING`:

``` text
log_queries_min_type='EXCEPTION_WHILE_PROCESSING'
```

## log_query_threads {#settings-log-query-threads}

Setting up query threads logging.

Query threads log into [system.query_thread_log](../../operations/system-tables/query_thread_log.md) table. This setting have effect only when [log_queries](#settings-log-queries) is true. Queries’ threads run by ClickHouse with this setup are logged according to the rules in the [query_thread_log](../../operations/server-configuration-parameters/settings.md/#server_configuration_parameters-query_thread_log) server configuration parameter.

Possible values:

-   0 — Disabled.
-   1 — Enabled.

Default value: `1`.

**Example**

``` text
log_query_threads=1
```

## log_query_views {#settings-log-query-views}

Setting up query views logging.

When a query run by ClickHouse with this setup on has associated views (materialized or live views), they are logged in the [query_views_log](../../operations/server-configuration-parameters/settings.md/#server_configuration_parameters-query_views_log) server configuration parameter.

Example:

``` text
log_query_views=1
```

## log_formatted_queries {#settings-log-formatted-queries}

Allows to log formatted queries to the [system.query_log](../../operations/system-tables/query_log.md) system table (populates `formatted_query` column in the [system.query_log](../../operations/system-tables/query_log.md)).

Possible values:

-   0 — Formatted queries are not logged in the system table.
-   1 — Formatted queries are logged in the system table.

Default value: `0`.

## log_comment {#settings-log-comment}

Specifies the value for the `log_comment` field of the [system.query_log](../system-tables/query_log.md) table and comment text for the server log.

It can be used to improve the readability of server logs. Additionally, it helps to select queries related to the test from the `system.query_log` after running [clickhouse-test](../../development/tests.md).

Possible values:

-   Any string no longer than [max_query_size](#settings-max_query_size). If length is exceeded, the server throws an exception.

Default value: empty string.

**Example**

Query:

``` sql
SET log_comment = 'log_comment test', log_queries = 1;
SELECT 1;
SYSTEM FLUSH LOGS;
SELECT type, query FROM system.query_log WHERE log_comment = 'log_comment test' AND event_date >= yesterday() ORDER BY event_time DESC LIMIT 2;
```

Result:

``` text
┌─type────────┬─query─────┐
│ QueryStart  │ SELECT 1; │
│ QueryFinish │ SELECT 1; │
└─────────────┴───────────┘
```

## max_insert_block_size {#settings-max_insert_block_size}

The size of blocks (in a count of rows) to form for insertion into a table.
This setting only applies in cases when the server forms the blocks.
For example, for an INSERT via the HTTP interface, the server parses the data format and forms blocks of the specified size.
But when using clickhouse-client, the client parses the data itself, and the ‘max_insert_block_size’ setting on the server does not affect the size of the inserted blocks.
The setting also does not have a purpose when using INSERT SELECT, since data is inserted using the same blocks that are formed after SELECT.

Default value: 1,048,576.

The default is slightly more than `max_block_size`. The reason for this is because certain table engines (`*MergeTree`) form a data part on the disk for each inserted block, which is a fairly large entity. Similarly, `*MergeTree` tables sort data during insertion, and a large enough block size allow sorting more data in RAM.

## min_insert_block_size_rows {#min-insert-block-size-rows}

Sets the minimum number of rows in the block which can be inserted into a table by an `INSERT` query. Smaller-sized blocks are squashed into bigger ones.

Possible values:

-   Positive integer.
-   0 — Squashing disabled.

Default value: 1048576.

## min_insert_block_size_bytes {#min-insert-block-size-bytes}

Sets the minimum number of bytes in the block which can be inserted into a table by an `INSERT` query. Smaller-sized blocks are squashed into bigger ones.

Possible values:

-   Positive integer.
-   0 — Squashing disabled.

Default value: 268435456.

## max_replica_delay_for_distributed_queries {#settings-max_replica_delay_for_distributed_queries}

Disables lagging replicas for distributed queries. See [Replication](../../engines/table-engines/mergetree-family/replication.md).

Sets the time in seconds. If a replica's lag is greater than or equal to the set value, this replica is not used.

Possible values:

-   Positive integer.
-   0 — Replica lags are not checked.

To prevent the use of any replica with a non-zero lag, set this parameter to 1.

Default value: 300.

Used when performing `SELECT` from a distributed table that points to replicated tables.

## max_threads {#settings-max_threads}

The maximum number of query processing threads, excluding threads for retrieving data from remote servers (see the ‘max_distributed_connections’ parameter).

This parameter applies to threads that perform the same stages of the query processing pipeline in parallel.
For example, when reading from a table, if it is possible to evaluate expressions with functions, filter with WHERE and pre-aggregate for GROUP BY in parallel using at least ‘max_threads’ number of threads, then ‘max_threads’ are used.

Default value: the number of physical CPU cores.

For queries that are completed quickly because of a LIMIT, you can set a lower ‘max_threads’. For example, if the necessary number of entries are located in every block and max_threads = 8, then 8 blocks are retrieved, although it would have been enough to read just one.

The smaller the `max_threads` value, the less memory is consumed.

## max_insert_threads {#settings-max-insert-threads}

The maximum number of threads to execute the `INSERT SELECT` query.

Possible values:

-   0 (or 1) — `INSERT SELECT` no parallel execution.
-   Positive integer. Bigger than 1.

Default value: 0.

Parallel `INSERT SELECT` has effect only if the `SELECT` part is executed in parallel, see [max_threads](#settings-max_threads) setting.
Higher values will lead to higher memory usage.

## max_compress_block_size {#max-compress-block-size}

The maximum size of blocks of uncompressed data before compressing for writing to a table. By default, 1,048,576 (1 MiB). Specifying smaller block size generally leads to slightly reduced compression ratio, the compression and decompression speed increases slightly due to cache locality, and memory consumption is reduced.

:::warning
This is an expert-level setting, and you shouldn't change it if you're just getting started with ClickHouse.
:::

Don’t confuse blocks for compression (a chunk of memory consisting of bytes) with blocks for query processing (a set of rows from a table).

## min_compress_block_size {#min-compress-block-size}

For [MergeTree](../../engines/table-engines/mergetree-family/mergetree.md) tables. In order to reduce latency when processing queries, a block is compressed when writing the next mark if its size is at least `min_compress_block_size`. By default, 65,536.

The actual size of the block, if the uncompressed data is less than `max_compress_block_size`, is no less than this value and no less than the volume of data for one mark.

Let’s look at an example. Assume that `index_granularity` was set to 8192 during table creation.

We are writing a UInt32-type column (4 bytes per value). When writing 8192 rows, the total will be 32 KB of data. Since min_compress_block_size = 65,536, a compressed block will be formed for every two marks.

We are writing a URL column with the String type (average size of 60 bytes per value). When writing 8192 rows, the average will be slightly less than 500 KB of data. Since this is more than 65,536, a compressed block will be formed for each mark. In this case, when reading data from the disk in the range of a single mark, extra data won’t be decompressed.

:::warning
This is an expert-level setting, and you shouldn't change it if you're just getting started with ClickHouse.
:::

## max_query_size {#settings-max_query_size}

The maximum part of a query that can be taken to RAM for parsing with the SQL parser.
The INSERT query also contains data for INSERT that is processed by a separate stream parser (that consumes O(1) RAM), which is not included in this restriction.

Default value: 256 KiB.

## max_parser_depth {#max_parser_depth}

Limits maximum recursion depth in the recursive descent parser. Allows controlling the stack size.

Possible values:

-   Positive integer.
-   0 — Recursion depth is unlimited.

Default value: 1000.

## interactive_delay {#interactive-delay}

The interval in microseconds for checking whether request execution has been cancelled and sending the progress.

Default value: 100,000 (checks for cancelling and sends the progress ten times per second).

## connect_timeout, receive_timeout, send_timeout {#connect-timeout-receive-timeout-send-timeout}

Timeouts in seconds on the socket used for communicating with the client.

Default value: 10, 300, 300.

## cancel_http_readonly_queries_on_client_close {#cancel-http-readonly-queries-on-client-close}

Cancels HTTP read-only queries (e.g. SELECT) when a client closes the connection without waiting for the response.

Default value: 0

## poll_interval {#poll-interval}

Lock in a wait loop for the specified number of seconds.

Default value: 10.

## max_distributed_connections {#max-distributed-connections}

The maximum number of simultaneous connections with remote servers for distributed processing of a single query to a single Distributed table. We recommend setting a value no less than the number of servers in the cluster.

Default value: 1024.

The following parameters are only used when creating Distributed tables (and when launching a server), so there is no reason to change them at runtime.

## distributed_connections_pool_size {#distributed-connections-pool-size}

The maximum number of simultaneous connections with remote servers for distributed processing of all queries to a single Distributed table. We recommend setting a value no less than the number of servers in the cluster.

Default value: 1024.

## max_distributed_depth {#max-distributed-depth}

Limits the maximum depth of recursive queries for [Distributed](../../engines/table-engines/special/distributed.md) tables.

If the value is exceeded, the server throws an exception.

Possible values:

-   Positive integer.
-   0 — Unlimited depth.

Default value: `5`.

## max_replicated_fetches_network_bandwidth_for_server {#max_replicated_fetches_network_bandwidth_for_server}

Limits the maximum speed of data exchange over the network in bytes per second for [replicated](../../engines/table-engines/mergetree-family/replication.md) fetches for the server. Only has meaning at server startup. You can also limit the speed for a particular table with [max_replicated_fetches_network_bandwidth](../../operations/settings/merge-tree-settings.md/#max_replicated_fetches_network_bandwidth) setting.

The setting isn't followed perfectly accurately.

Possible values:

-   Positive integer.
-   0 — Unlimited.

Default value: `0`.

**Usage**

Could be used for throttling speed when replicating the data to add or replace new nodes.

:::note
60000000 bytes/s approximatly corresponds to 457 Mbps (60000000 / 1024 / 1024 * 8).
:::

## max_replicated_sends_network_bandwidth_for_server {#max_replicated_sends_network_bandwidth_for_server}

Limits the maximum speed of data exchange over the network in bytes per second for [replicated](../../engines/table-engines/mergetree-family/replication.md) sends for the server. Only has meaning at server startup.  You can also limit the speed for a particular table with [max_replicated_sends_network_bandwidth](../../operations/settings/merge-tree-settings.md/#max_replicated_sends_network_bandwidth) setting.

The setting isn't followed perfectly accurately.

Possible values:

-   Positive integer.
-   0 — Unlimited.

Default value: `0`.

**Usage**

Could be used for throttling speed when replicating the data to add or replace new nodes.

:::note
60000000 bytes/s approximatly corresponds to 457 Mbps (60000000 / 1024 / 1024 * 8).
:::

## connect_timeout_with_failover_ms {#connect-timeout-with-failover-ms}

The timeout in milliseconds for connecting to a remote server for a Distributed table engine, if the ‘shard’ and ‘replica’ sections are used in the cluster definition.
If unsuccessful, several attempts are made to connect to various replicas.

Default value: 50.

## connection_pool_max_wait_ms {#connection-pool-max-wait-ms}

The wait time in milliseconds for a connection when the connection pool is full.

Possible values:

- Positive integer.
- 0 — Infinite timeout.

Default value: 0.

## connections_with_failover_max_tries {#connections-with-failover-max-tries}

The maximum number of connection attempts with each replica for the Distributed table engine.

Default value: 3.

## extremes {#extremes}

Whether to count extreme values (the minimums and maximums in columns of a query result). Accepts 0 or 1. By default, 0 (disabled).
For more information, see the section “Extreme values”.

## kafka_max_wait_ms {#kafka-max-wait-ms}

The wait time in milliseconds for reading messages from [Kafka](../../engines/table-engines/integrations/kafka.md/#kafka) before retry.

Possible values:

- Positive integer.
- 0 — Infinite timeout.

Default value: 5000.

See also:

- [Apache Kafka](https://kafka.apache.org/)

## kafka_disable_num_consumers_limit {#kafka-disable-num-consumers-limit}

Disable limit on kafka_num_consumers that depends on the number of available CPU cores.

Default value: false.

## use_uncompressed_cache {#setting-use_uncompressed_cache}

Whether to use a cache of uncompressed blocks. Accepts 0 or 1. By default, 0 (disabled).
Using the uncompressed cache (only for tables in the MergeTree family) can significantly reduce latency and increase throughput when working with a large number of short queries. Enable this setting for users who send frequent short requests. Also pay attention to the [uncompressed_cache_size](../../operations/server-configuration-parameters/settings.md/#server-settings-uncompressed_cache_size) configuration parameter (only set in the config file) – the size of uncompressed cache blocks. By default, it is 8 GiB. The uncompressed cache is filled in as needed and the least-used data is automatically deleted.

For queries that read at least a somewhat large volume of data (one million rows or more), the uncompressed cache is disabled automatically to save space for truly small queries. This means that you can keep the ‘use_uncompressed_cache’ setting always set to 1.

## replace_running_query {#replace-running-query}

When using the HTTP interface, the ‘query_id’ parameter can be passed. This is any string that serves as the query identifier.
If a query from the same user with the same ‘query_id’ already exists at this time, the behaviour depends on the ‘replace_running_query’ parameter.

`0` (default) – Throw an exception (do not allow the query to run if a query with the same ‘query_id’ is already running).

`1` – Cancel the old query and start running the new one.

Set this parameter to 1 for implementing suggestions for segmentation conditions. After entering the next character, if the old query hasn’t finished yet, it should be cancelled.

## replace_running_query_max_wait_ms {#replace-running-query-max-wait-ms}

The wait time for running the query with the same `query_id` to finish, when the [replace_running_query](#replace-running-query) setting is active.

Possible values:

- Positive integer.
- 0 — Throwing an exception that does not allow to run a new query if the server already executes a query with the same `query_id`.

Default value: 5000.

## stream_flush_interval_ms {#stream-flush-interval-ms}

Works for tables with streaming in the case of a timeout, or when a thread generates [max_insert_block_size](#settings-max_insert_block_size) rows.

The default value is 7500.

The smaller the value, the more often data is flushed into the table. Setting the value too low leads to poor performance.

## load_balancing {#settings-load_balancing}

Specifies the algorithm of replicas selection that is used for distributed query processing.

ClickHouse supports the following algorithms of choosing replicas:

-   [Random](#load_balancing-random) (by default)
-   [Nearest hostname](#load_balancing-nearest_hostname)
-   [In order](#load_balancing-in_order)
-   [First or random](#load_balancing-first_or_random)
-   [Round robin](#load_balancing-round_robin)

See also:

-   [distributed_replica_max_ignored_errors](#settings-distributed_replica_max_ignored_errors)

### Random (by Default) {#load_balancing-random}

``` sql
load_balancing = random
```

The number of errors is counted for each replica. The query is sent to the replica with the fewest errors, and if there are several of these, to anyone of them.
Disadvantages: Server proximity is not accounted for; if the replicas have different data, you will also get different data.

### Nearest Hostname {#load_balancing-nearest_hostname}

``` sql
load_balancing = nearest_hostname
```

The number of errors is counted for each replica. Every 5 minutes, the number of errors is integrally divided by 2. Thus, the number of errors is calculated for a recent time with exponential smoothing. If there is one replica with a minimal number of errors (i.e. errors occurred recently on the other replicas), the query is sent to it. If there are multiple replicas with the same minimal number of errors, the query is sent to the replica with a hostname that is most similar to the server’s hostname in the config file (for the number of different characters in identical positions, up to the minimum length of both hostnames).

For instance, example01-01-1 and example01-01-2 are different in one position, while example01-01-1 and example01-02-2 differ in two places.
This method might seem primitive, but it does not require external data about network topology, and it does not compare IP addresses, which would be complicated for our IPv6 addresses.

Thus, if there are equivalent replicas, the closest one by name is preferred.
We can also assume that when sending a query to the same server, in the absence of failures, a distributed query will also go to the same servers. So even if different data is placed on the replicas, the query will return mostly the same results.

### In Order {#load_balancing-in_order}

``` sql
load_balancing = in_order
```

Replicas with the same number of errors are accessed in the same order as they are specified in the configuration.
This method is appropriate when you know exactly which replica is preferable.

### First or Random {#load_balancing-first_or_random}

``` sql
load_balancing = first_or_random
```

This algorithm chooses the first replica in the set or a random replica if the first is unavailable. It’s effective in cross-replication topology setups, but useless in other configurations.

The `first_or_random` algorithm solves the problem of the `in_order` algorithm. With `in_order`, if one replica goes down, the next one gets a double load while the remaining replicas handle the usual amount of traffic. When using the `first_or_random` algorithm, the load is evenly distributed among replicas that are still available.

It's possible to explicitly define what the first replica is by using the setting `load_balancing_first_offset`. This gives more control to rebalance query workloads among replicas.

### Round Robin {#load_balancing-round_robin}

``` sql
load_balancing = round_robin
```

This algorithm uses a round-robin policy across replicas with the same number of errors (only the queries with `round_robin` policy is accounted).

## prefer_localhost_replica {#settings-prefer-localhost-replica}

Enables/disables preferable using the localhost replica when processing distributed queries.

Possible values:

-   1 — ClickHouse always sends a query to the localhost replica if it exists.
-   0 — ClickHouse uses the balancing strategy specified by the [load_balancing](#settings-load_balancing) setting.

Default value: 1.

:::warning
Disable this setting if you use [max_parallel_replicas](#settings-max_parallel_replicas).
:::

## totals_mode {#totals-mode}

How to calculate TOTALS when HAVING is present, as well as when max_rows_to_group_by and group_by_overflow_mode = ‘any’ are present.
See the section “WITH TOTALS modifier”.

## totals_auto_threshold {#totals-auto-threshold}

The threshold for `totals_mode = 'auto'`.
See the section “WITH TOTALS modifier”.

## max_parallel_replicas {#settings-max_parallel_replicas}

The maximum number of replicas for each shard when executing a query.

Possible values:

-   Positive integer.

Default value: `1`.

**Additional Info**

This setting is useful for replicated tables with a sampling key. A query may be processed faster if it is executed on several servers in parallel. But the query performance may degrade in the following cases:

- The position of the sampling key in the partitioning key does not allow efficient range scans.
- Adding a sampling key to the table makes filtering by other columns less efficient.
- The sampling key is an expression that is expensive to calculate.
- The cluster latency distribution has a long tail, so that querying more servers increases the query overall latency.

:::warning
This setting will produce incorrect results when joins or subqueries are involved, and all tables don't meet certain requirements. See [Distributed Subqueries and max_parallel_replicas](../../sql-reference/operators/in.md/#max_parallel_replica-subqueries) for more details.
:::

## compile_expressions {#compile-expressions}

Enables or disables compilation of frequently used simple functions and operators to native code with LLVM at runtime.

Possible values:

- 0 — Disabled.
- 1 — Enabled.

Default value: `1`.

## min_count_to_compile_expression {#min-count-to-compile-expression}

Minimum count of executing same expression before it is get compiled.

Default value: `3`.

## compile_aggregate_expressions {#compile_aggregate_expressions}

Enables or disables JIT-compilation of aggregate functions to native code. Enabling this setting can improve the performance.

Possible values:

-   0 — Aggregation is done without JIT compilation.
-   1 — Aggregation is done using JIT compilation.

Default value: `1`.

**See Also**

-   [min_count_to_compile_aggregate_expression](#min_count_to_compile_aggregate_expression)

## min_count_to_compile_aggregate_expression {#min_count_to_compile_aggregate_expression}

The minimum number of identical aggregate expressions to start JIT-compilation. Works only if the [compile_aggregate_expressions](#compile_aggregate_expressions) setting is enabled.

Possible values:

-   Positive integer.
-   0 — Identical aggregate expressions are always JIT-compiled.

Default value: `3`.

## insert_quorum {#settings-insert_quorum}

Enables the quorum writes.

-   If `insert_quorum < 2`, the quorum writes are disabled.
-   If `insert_quorum >= 2`, the quorum writes are enabled.
-   If `insert_quorum = 'auto'`, use majority number (`number_of_replicas / 2 + 1`) as quorum number.

Default value: 0 - disabled.

Quorum writes

`INSERT` succeeds only when ClickHouse manages to correctly write data to the `insert_quorum` of replicas during the `insert_quorum_timeout`. If for any reason the number of replicas with successful writes does not reach the `insert_quorum`, the write is considered failed and ClickHouse will delete the inserted block from all the replicas where data has already been written.

When `insert_quorum_parallel` is disabled, all replicas in the quorum are consistent, i.e. they contain data from all previous `INSERT` queries (the `INSERT` sequence is linearized). When reading data written using `insert_quorum` and `insert_quorum_parallel` is disabled, you can turn on sequential consistency for `SELECT` queries using [select_sequential_consistency](#settings-select_sequential_consistency).

ClickHouse generates an exception:

-   If the number of available replicas at the time of the query is less than the `insert_quorum`.
-   When `insert_quorum_parallel` is disabled and an attempt to write data is made when the previous block has not yet been inserted in `insert_quorum` of replicas. This situation may occur if the user tries to perform another `INSERT` query to the same table before the previous one with `insert_quorum` is completed.

See also:

-   [insert_quorum_timeout](#settings-insert_quorum_timeout)
-   [insert_quorum_parallel](#settings-insert_quorum_parallel)
-   [select_sequential_consistency](#settings-select_sequential_consistency)

## insert_quorum_timeout {#settings-insert_quorum_timeout}

Write to a quorum timeout in milliseconds. If the timeout has passed and no write has taken place yet, ClickHouse will generate an exception and the client must repeat the query to write the same block to the same or any other replica.

Default value: 600 000 milliseconds (ten minutes).

See also:

-   [insert_quorum](#settings-insert_quorum)
-   [insert_quorum_parallel](#settings-insert_quorum_parallel)
-   [select_sequential_consistency](#settings-select_sequential_consistency)

## insert_quorum_parallel {#settings-insert_quorum_parallel}

Enables or disables parallelism for quorum `INSERT` queries. If enabled, additional `INSERT` queries can be sent while previous queries have not yet finished. If disabled, additional writes to the same table will be rejected.

Possible values:

-   0 — Disabled.
-   1 — Enabled.

Default value: 1.

See also:

-   [insert_quorum](#settings-insert_quorum)
-   [insert_quorum_timeout](#settings-insert_quorum_timeout)
-   [select_sequential_consistency](#settings-select_sequential_consistency)

## select_sequential_consistency {#settings-select_sequential_consistency}

Enables or disables sequential consistency for `SELECT` queries. Requires `insert_quorum_parallel` to be disabled (enabled by default).

Possible values:

-   0 — Disabled.
-   1 — Enabled.

Default value: 0.

Usage

When sequential consistency is enabled, ClickHouse allows the client to execute the `SELECT` query only for those replicas that contain data from all previous `INSERT` queries executed with `insert_quorum`. If the client refers to a partial replica, ClickHouse will generate an exception. The SELECT query will not include data that has not yet been written to the quorum of replicas.

When `insert_quorum_parallel` is enabled (the default), then `select_sequential_consistency` does not work. This is because parallel `INSERT` queries can be written to different sets of quorum replicas so there is no guarantee a single replica will have received all writes.

See also:

-   [insert_quorum](#settings-insert_quorum)
-   [insert_quorum_timeout](#settings-insert_quorum_timeout)
-   [insert_quorum_parallel](#settings-insert_quorum_parallel)

## insert_deduplicate {#settings-insert-deduplicate}

Enables or disables block deduplication of `INSERT` (for Replicated\* tables).

Possible values:

-   0 — Disabled.
-   1 — Enabled.

Default value: 1.

By default, blocks inserted into replicated tables by the `INSERT` statement are deduplicated (see [Data Replication](../../engines/table-engines/mergetree-family/replication.md)).
For the replicated tables by default the only 100 of the most recent blocks for each partition are deduplicated (see [replicated_deduplication_window](merge-tree-settings.md/#replicated-deduplication-window), [replicated_deduplication_window_seconds](merge-tree-settings.md/#replicated-deduplication-window-seconds)).
For not replicated tables see [non_replicated_deduplication_window](merge-tree-settings.md/#non-replicated-deduplication-window).

## deduplicate_blocks_in_dependent_materialized_views {#settings-deduplicate-blocks-in-dependent-materialized-views}

Enables or disables the deduplication check for materialized views that receive data from Replicated\* tables.

Possible values:

      0 — Disabled.
      1 — Enabled.

Default value: 0.

Usage

By default, deduplication is not performed for materialized views but is done upstream, in the source table.
If an INSERTed block is skipped due to deduplication in the source table, there will be no insertion into attached materialized views. This behaviour exists to enable the insertion of highly aggregated data into materialized views, for cases where inserted blocks are the same after materialized view aggregation but derived from different INSERTs into the source table.
At the same time, this behaviour “breaks” `INSERT` idempotency. If an `INSERT` into the main table was successful and `INSERT` into a materialized view failed (e.g. because of communication failure with ClickHouse Keeper) a client will get an error and can retry the operation. However, the materialized view won’t receive the second insert because it will be discarded by deduplication in the main (source) table. The setting `deduplicate_blocks_in_dependent_materialized_views` allows for changing this behaviour. On retry, a materialized view will receive the repeat insert and will perform a deduplication check by itself,
ignoring check result for the source table, and will insert rows lost because of the first failure.

## insert_deduplication_token {#insert_deduplication_token}

The setting allows a user to provide own deduplication semantic in MergeTree/ReplicatedMergeTree
For example, by providing a unique value for the setting in each INSERT statement,
user can avoid the same inserted data being deduplicated.

Possilbe values:

-  Any string

Default value: empty string (disabled)

`insert_deduplication_token` is used for deduplication _only_ when not empty.

For the replicated tables by default the only 100 of the most recent inserts for each partition are deduplicated (see [replicated_deduplication_window](merge-tree-settings.md/#replicated-deduplication-window), [replicated_deduplication_window_seconds](merge-tree-settings.md/#replicated-deduplication-window-seconds)).
For not replicated tables see [non_replicated_deduplication_window](merge-tree-settings.md/#non-replicated-deduplication-window).

Example:

```sql
CREATE TABLE test_table
( A Int64 )
ENGINE = MergeTree
ORDER BY A
SETTINGS non_replicated_deduplication_window = 100;

INSERT INTO test_table SETTINGS insert_deduplication_token = 'test' VALUES (1);

-- the next insert won't be deduplicated because insert_deduplication_token is different
INSERT INTO test_table SETTINGS insert_deduplication_token = 'test1' VALUES (1);

-- the next insert will be deduplicated because insert_deduplication_token
-- is the same as one of the previous
INSERT INTO test_table SETTINGS insert_deduplication_token = 'test' VALUES (2);

SELECT * FROM test_table

┌─A─┐
│ 1 │
└───┘
┌─A─┐
│ 1 │
└───┘
```

## max_network_bytes {#settings-max-network-bytes}

Limits the data volume (in bytes) that is received or transmitted over the network when executing a query. This setting applies to every individual query.

Possible values:

-   Positive integer.
-   0 — Data volume control is disabled.

Default value: 0.

## max_network_bandwidth {#settings-max-network-bandwidth}

Limits the speed of the data exchange over the network in bytes per second. This setting applies to every query.

Possible values:

-   Positive integer.
-   0 — Bandwidth control is disabled.

Default value: 0.

## max_network_bandwidth_for_user {#settings-max-network-bandwidth-for-user}

Limits the speed of the data exchange over the network in bytes per second. This setting applies to all concurrently running queries performed by a single user.

Possible values:

-   Positive integer.
-   0 — Control of the data speed is disabled.

Default value: 0.

## max_network_bandwidth_for_all_users {#settings-max-network-bandwidth-for-all-users}

Limits the speed that data is exchanged at over the network in bytes per second. This setting applies to all concurrently running queries on the server.

Possible values:

-   Positive integer.
-   0 — Control of the data speed is disabled.

Default value: 0.

## count_distinct_implementation {#settings-count_distinct_implementation}

Specifies which of the `uniq*` functions should be used to perform the [COUNT(DISTINCT …)](../../sql-reference/aggregate-functions/reference/count.md/#agg_function-count) construction.

Possible values:

-   [uniq](../../sql-reference/aggregate-functions/reference/uniq.md/#agg_function-uniq)
-   [uniqCombined](../../sql-reference/aggregate-functions/reference/uniqcombined.md/#agg_function-uniqcombined)
-   [uniqCombined64](../../sql-reference/aggregate-functions/reference/uniqcombined64.md/#agg_function-uniqcombined64)
-   [uniqHLL12](../../sql-reference/aggregate-functions/reference/uniqhll12.md/#agg_function-uniqhll12)
-   [uniqExact](../../sql-reference/aggregate-functions/reference/uniqexact.md/#agg_function-uniqexact)

Default value: `uniqExact`.

## skip_unavailable_shards {#settings-skip_unavailable_shards}

Enables or disables silently skipping of unavailable shards.

Shard is considered unavailable if all its replicas are unavailable. A replica is unavailable in the following cases:

-   ClickHouse can’t connect to replica for any reason.

    When connecting to a replica, ClickHouse performs several attempts. If all these attempts fail, the replica is considered unavailable.

-   Replica can’t be resolved through DNS.

    If replica’s hostname can’t be resolved through DNS, it can indicate the following situations:

    -   Replica’s host has no DNS record. It can occur in systems with dynamic DNS, for example, [Kubernetes](https://kubernetes.io), where nodes can be unresolvable during downtime, and this is not an error.

    -   Configuration error. ClickHouse configuration file contains a wrong hostname.

Possible values:

-   1 — skipping enabled.

    If a shard is unavailable, ClickHouse returns a result based on partial data and does not report node availability issues.

-   0 — skipping disabled.

    If a shard is unavailable, ClickHouse throws an exception.

Default value: 0.

## distributed_group_by_no_merge {#distributed-group-by-no-merge}

Do not merge aggregation states from different servers for distributed query processing, you can use this in case it is for certain that there are different keys on different shards

Possible values:

-   `0` — Disabled (final query processing is done on the initiator node).
-   `1` - Do not merge aggregation states from different servers for distributed query processing (query completelly processed on the shard, initiator only proxy the data), can be used in case it is for certain that there are different keys on different shards.
-   `2` - Same as `1` but applies `ORDER BY` and `LIMIT` (it is not possible when the query processed completelly on the remote node, like for `distributed_group_by_no_merge=1`) on the initiator (can be used for queries with `ORDER BY` and/or `LIMIT`).

Default value: `0`

**Example**

```sql
SELECT *
FROM remote('127.0.0.{2,3}', system.one)
GROUP BY dummy
LIMIT 1
SETTINGS distributed_group_by_no_merge = 1
FORMAT PrettyCompactMonoBlock

┌─dummy─┐
│     0 │
│     0 │
└───────┘
```

```sql
SELECT *
FROM remote('127.0.0.{2,3}', system.one)
GROUP BY dummy
LIMIT 1
SETTINGS distributed_group_by_no_merge = 2
FORMAT PrettyCompactMonoBlock

┌─dummy─┐
│     0 │
└───────┘
```

## distributed_push_down_limit {#distributed-push-down-limit}

Enables or disables [LIMIT](#limit) applying on each shard separatelly.

This will allow to avoid:
-  Sending extra rows over network;
-  Processing rows behind the limit on the initiator.

Starting from 21.9 version you cannot get inaccurate results anymore, since `distributed_push_down_limit` changes query execution only if at least one of the conditions met:
-  [distributed_group_by_no_merge](#distributed-group-by-no-merge) > 0.
-  Query **does not have** `GROUP BY`/`DISTINCT`/`LIMIT BY`, but it has `ORDER BY`/`LIMIT`.
-  Query **has** `GROUP BY`/`DISTINCT`/`LIMIT BY` with `ORDER BY`/`LIMIT` and:
    -  [optimize_skip_unused_shards](#optimize-skip-unused-shards) is enabled.
    -  [optimize_distributed_group_by_sharding_key](#optimize-distributed-group-by-sharding-key) is enabled.

Possible values:

-  0 — Disabled.
-  1 — Enabled.

Default value: `1`.

See also:

-   [distributed_group_by_no_merge](#distributed-group-by-no-merge)
-   [optimize_skip_unused_shards](#optimize-skip-unused-shards)
-   [optimize_distributed_group_by_sharding_key](#optimize-distributed-group-by-sharding-key)

## optimize_skip_unused_shards_limit {#optimize-skip-unused-shards-limit}

Limit for number of sharding key values, turns off `optimize_skip_unused_shards` if the limit is reached.

Too many values may require significant amount for processing, while the benefit is doubtful, since if you have huge number of values in `IN (...)`, then most likely the query will be sent to all shards anyway.

Default value: 1000

## optimize_skip_unused_shards {#optimize-skip-unused-shards}

Enables or disables skipping of unused shards for [SELECT](../../sql-reference/statements/select/index.md) queries that have sharding key condition in `WHERE/PREWHERE` (assuming that the data is distributed by sharding key, otherwise a query yields incorrect result).

Possible values:

-   0 — Disabled.
-   1 — Enabled.

Default value: 0

## optimize_skip_unused_shards_rewrite_in {#optimize-skip-unused-shards-rewrite-in}

Rewrite IN in query for remote shards to exclude values that does not belong to the shard (requires optimize_skip_unused_shards).

Possible values:

-   0 — Disabled.
-   1 — Enabled.

Default value: 1 (since it requires `optimize_skip_unused_shards` anyway, which `0` by default)

## allow_nondeterministic_optimize_skip_unused_shards {#allow-nondeterministic-optimize-skip-unused-shards}

Allow nondeterministic (like `rand` or `dictGet`, since later has some caveats with updates) functions in sharding key.

Possible values:

-   0 — Disallowed.
-   1 — Allowed.

Default value: 0

## optimize_skip_unused_shards_nesting {#optimize-skip-unused-shards-nesting}

Controls [`optimize_skip_unused_shards`](#optimize-skip-unused-shards) (hence still requires [`optimize_skip_unused_shards`](#optimize-skip-unused-shards)) depends on the nesting level of the distributed query (case when you have `Distributed` table that look into another `Distributed` table).

Possible values:

-   0 — Disabled, `optimize_skip_unused_shards` works always.
-   1 — Enables `optimize_skip_unused_shards` only for the first level.
-   2 — Enables `optimize_skip_unused_shards` up to the second level.

Default value: 0

## force_optimize_skip_unused_shards {#force-optimize-skip-unused-shards}

Enables or disables query execution if [optimize_skip_unused_shards](#optimize-skip-unused-shards) is enabled and skipping of unused shards is not possible. If the skipping is not possible and the setting is enabled, an exception will be thrown.

Possible values:

-   0 — Disabled. ClickHouse does not throw an exception.
-   1 — Enabled. Query execution is disabled only if the table has a sharding key.
-   2 — Enabled. Query execution is disabled regardless of whether a sharding key is defined for the table.

Default value: 0

## force_optimize_skip_unused_shards_nesting {#settings-force_optimize_skip_unused_shards_nesting}

Controls [`force_optimize_skip_unused_shards`](#force-optimize-skip-unused-shards) (hence still requires [`force_optimize_skip_unused_shards`](#force-optimize-skip-unused-shards)) depends on the nesting level of the distributed query (case when you have `Distributed` table that look into another `Distributed` table).

Possible values:

-   0 - Disabled, `force_optimize_skip_unused_shards` works always.
-   1 — Enables `force_optimize_skip_unused_shards` only for the first level.
-   2 — Enables `force_optimize_skip_unused_shards` up to the second level.

Default value: 0

## optimize_distributed_group_by_sharding_key {#optimize-distributed-group-by-sharding-key}

Optimize `GROUP BY sharding_key` queries, by avoiding costly aggregation on the initiator server (which will reduce memory usage for the query on the initiator server).

The following types of queries are supported (and all combinations of them):

- `SELECT DISTINCT [..., ]sharding_key[, ...] FROM dist`
- `SELECT ... FROM dist GROUP BY sharding_key[, ...]`
- `SELECT ... FROM dist GROUP BY sharding_key[, ...] ORDER BY x`
- `SELECT ... FROM dist GROUP BY sharding_key[, ...] LIMIT 1`
- `SELECT ... FROM dist GROUP BY sharding_key[, ...] LIMIT 1 BY x`

The following types of queries are not supported (support for some of them may be added later):

- `SELECT ... GROUP BY sharding_key[, ...] WITH TOTALS`
- `SELECT ... GROUP BY sharding_key[, ...] WITH ROLLUP`
- `SELECT ... GROUP BY sharding_key[, ...] WITH CUBE`
- `SELECT ... GROUP BY sharding_key[, ...] SETTINGS extremes=1`

Possible values:

-   0 — Disabled.
-   1 — Enabled.

Default value: 0

See also:

-   [distributed_group_by_no_merge](#distributed-group-by-no-merge)
-   [distributed_push_down_limit](#distributed-push-down-limit)
-   [optimize_skip_unused_shards](#optimize-skip-unused-shards)

:::note
Right now it requires `optimize_skip_unused_shards` (the reason behind this is that one day it may be enabled by default, and it will work correctly only if data was inserted via Distributed table, i.e. data is distributed according to sharding_key).
:::

## optimize_throw_if_noop {#setting-optimize_throw_if_noop}

Enables or disables throwing an exception if an [OPTIMIZE](../../sql-reference/statements/optimize.md) query didn’t perform a merge.

By default, `OPTIMIZE` returns successfully even if it didn’t do anything. This setting lets you differentiate these situations and get the reason in an exception message.

Possible values:

-   1 — Throwing an exception is enabled.
-   0 — Throwing an exception is disabled.

Default value: 0.

## optimize_functions_to_subcolumns {#optimize-functions-to-subcolumns}

Enables or disables optimization by transforming some functions to reading subcolumns. This reduces the amount of data to read.

These functions can be transformed:

-   [length](../../sql-reference/functions/array-functions.md/#array_functions-length) to read the [size0](../../sql-reference/data-types/array.md/#array-size) subcolumn.
-   [empty](../../sql-reference/functions/array-functions.md/#function-empty) to read the [size0](../../sql-reference/data-types/array.md/#array-size) subcolumn.
-   [notEmpty](../../sql-reference/functions/array-functions.md/#function-notempty) to read the [size0](../../sql-reference/data-types/array.md/#array-size) subcolumn.
-   [isNull](../../sql-reference/operators/index.md#operator-is-null) to read the [null](../../sql-reference/data-types/nullable.md/#finding-null) subcolumn.
-   [isNotNull](../../sql-reference/operators/index.md#is-not-null) to read the [null](../../sql-reference/data-types/nullable.md/#finding-null) subcolumn.
-   [count](../../sql-reference/aggregate-functions/reference/count.md) to read the [null](../../sql-reference/data-types/nullable.md/#finding-null) subcolumn.
-   [mapKeys](../../sql-reference/functions/tuple-map-functions.md/#mapkeys) to read the [keys](../../sql-reference/data-types/map.md/#map-subcolumns) subcolumn.
-   [mapValues](../../sql-reference/functions/tuple-map-functions.md/#mapvalues) to read the [values](../../sql-reference/data-types/map.md/#map-subcolumns) subcolumn.

Possible values:

-   0 — Optimization disabled.
-   1 — Optimization enabled.

Default value: `0`.

## optimize_trivial_count_query {#optimize-trivial-count-query}

Enables or disables the optimization to trivial query `SELECT count() FROM table` using metadata from MergeTree. If you need to use row-level security, disable this setting.

Possible values:

   - 0 — Optimization disabled.
   - 1 — Optimization enabled.

Default value: `1`.

See also:

-   [optimize_functions_to_subcolumns](#optimize-functions-to-subcolumns)

## distributed_replica_error_half_life {#settings-distributed_replica_error_half_life}

-   Type: seconds
-   Default value: 60 seconds

Controls how fast errors in distributed tables are zeroed. If a replica is unavailable for some time, accumulates 5 errors, and distributed_replica_error_half_life is set to 1 second, then the replica is considered normal 3 seconds after the last error.

See also:

-   [load_balancing](#load_balancing-round_robin)
-   [Table engine Distributed](../../engines/table-engines/special/distributed.md)
-   [distributed_replica_error_cap](#settings-distributed_replica_error_cap)
-   [distributed_replica_max_ignored_errors](#settings-distributed_replica_max_ignored_errors)

## distributed_replica_error_cap {#settings-distributed_replica_error_cap}

-   Type: unsigned int
-   Default value: 1000

The error count of each replica is capped at this value, preventing a single replica from accumulating too many errors.

See also:

-   [load_balancing](#load_balancing-round_robin)
-   [Table engine Distributed](../../engines/table-engines/special/distributed.md)
-   [distributed_replica_error_half_life](#settings-distributed_replica_error_half_life)
-   [distributed_replica_max_ignored_errors](#settings-distributed_replica_max_ignored_errors)

## distributed_replica_max_ignored_errors {#settings-distributed_replica_max_ignored_errors}

-   Type: unsigned int
-   Default value: 0

The number of errors that will be ignored while choosing replicas (according to `load_balancing` algorithm).

See also:

-   [load_balancing](#load_balancing-round_robin)
-   [Table engine Distributed](../../engines/table-engines/special/distributed.md)
-   [distributed_replica_error_cap](#settings-distributed_replica_error_cap)
-   [distributed_replica_error_half_life](#settings-distributed_replica_error_half_life)

## distributed_directory_monitor_sleep_time_ms {#distributed_directory_monitor_sleep_time_ms}

Base interval for the [Distributed](../../engines/table-engines/special/distributed.md) table engine to send data. The actual interval grows exponentially in the event of errors.

Possible values:

-   A positive integer number of milliseconds.

Default value: 100 milliseconds.

## distributed_directory_monitor_max_sleep_time_ms {#distributed_directory_monitor_max_sleep_time_ms}

Maximum interval for the [Distributed](../../engines/table-engines/special/distributed.md) table engine to send data. Limits exponential growth of the interval set in the [distributed_directory_monitor_sleep_time_ms](#distributed_directory_monitor_sleep_time_ms) setting.

Possible values:

-   A positive integer number of milliseconds.

Default value: 30000 milliseconds (30 seconds).

## distributed_directory_monitor_batch_inserts {#distributed_directory_monitor_batch_inserts}

Enables/disables inserted data sending in batches.

When batch sending is enabled, the [Distributed](../../engines/table-engines/special/distributed.md) table engine tries to send multiple files of inserted data in one operation instead of sending them separately. Batch sending improves cluster performance by better-utilizing server and network resources.

Possible values:

-   1 — Enabled.
-   0 — Disabled.

Default value: 0.

## distributed_directory_monitor_split_batch_on_failure {#distributed_directory_monitor_split_batch_on_failure}

Enables/disables splitting batches on failures.

Sometimes sending particular batch to the remote shard may fail, because of some complex pipeline after (i.e. `MATERIALIZED VIEW` with `GROUP BY`) due to `Memory limit exceeded` or similar errors. In this case, retrying will not help (and this will stuck distributed sends for the table) but sending files from that batch one by one may succeed INSERT.

So installing this setting to `1` will disable batching for such batches (i.e. temporary disables `distributed_directory_monitor_batch_inserts` for failed batches).

Possible values:

-   1 — Enabled.
-   0 — Disabled.

Default value: 0.

:::note
This setting also affects broken batches (that may appears because of abnormal server (machine) termination and no `fsync_after_insert`/`fsync_directories` for [Distributed](../../engines/table-engines/special/distributed.md) table engine).
:::

:::warning
You should not rely on automatic batch splitting, since this may hurt performance.
:::

## os_thread_priority {#setting-os-thread-priority}

Sets the priority ([nice](https://en.wikipedia.org/wiki/Nice_(Unix))) for threads that execute queries. The OS scheduler considers this priority when choosing the next thread to run on each available CPU core.

:::warning
To use this setting, you need to set the `CAP_SYS_NICE` capability. The `clickhouse-server` package sets it up during installation. Some virtual environments do not allow you to set the `CAP_SYS_NICE` capability. In this case, `clickhouse-server` shows a message about it at the start.
:::

Possible values:

-   You can set values in the range `[-20, 19]`.

Lower values mean higher priority. Threads with low `nice` priority values are executed more frequently than threads with high values. High values are preferable for long-running non-interactive queries because it allows them to quickly give up resources in favour of short interactive queries when they arrive.

Default value: 0.

## query_profiler_real_time_period_ns {#query_profiler_real_time_period_ns}

Sets the period for a real clock timer of the [query profiler](../../operations/optimizing-performance/sampling-query-profiler.md). Real clock timer counts wall-clock time.

Possible values:

-   Positive integer number, in nanoseconds.

    Recommended values:

            - 10000000 (100 times a second) nanoseconds and less for single queries.
            - 1000000000 (once a second) for cluster-wide profiling.

-   0 for turning off the timer.

Type: [UInt64](../../sql-reference/data-types/int-uint.md).

Default value: 1000000000 nanoseconds (once a second).

See also:

-   System table [trace_log](../../operations/system-tables/trace_log.md/#system_tables-trace_log)

## query_profiler_cpu_time_period_ns {#query_profiler_cpu_time_period_ns}

Sets the period for a CPU clock timer of the [query profiler](../../operations/optimizing-performance/sampling-query-profiler.md). This timer counts only CPU time.

Possible values:

-   A positive integer number of nanoseconds.

    Recommended values:

            - 10000000 (100 times a second) nanoseconds and more for single queries.
            - 1000000000 (once a second) for cluster-wide profiling.

-   0 for turning off the timer.

Type: [UInt64](../../sql-reference/data-types/int-uint.md).

Default value: 1000000000 nanoseconds.

See also:

-   System table [trace_log](../../operations/system-tables/trace_log.md/#system_tables-trace_log)

## memory_profiler_step {#memory_profiler_step}

Sets the step of memory profiler. Whenever query memory usage becomes larger than every next step in number of bytes the memory profiler will collect the allocating stacktrace and will write it into [trace_log](../../operations/system-tables/trace_log.md#system_tables-trace_log).

Possible values:

-   A positive integer number of bytes.

-   0 for turning off the memory profiler.

Default value: 4,194,304 bytes (4 MiB).

## memory_profiler_sample_probability {#memory_profiler_sample_probability}

Sets the probability of collecting stacktraces at random allocations and deallocations and writing them into [trace_log](../../operations/system-tables/trace_log.md#system_tables-trace_log).

Possible values:

-   A positive floating-point number in the range [0..1].

-   0.0 for turning off the memory sampling.

Default value: 0.0.

## trace_profile_events {#trace_profile_events}

Enables or disables collecting stacktraces on each update of profile events along with the name of profile event and the value of increment and sending them into [trace_log](../../operations/system-tables/trace_log.md#system_tables-trace_log).

Possible values:

-   1 — Tracing of profile events enabled.
-   0 — Tracing of profile events disabled.

Default value: 0.

## allow_introspection_functions {#settings-allow_introspection_functions}

Enables or disables [introspections functions](../../sql-reference/functions/introspection.md) for query profiling.

Possible values:

-   1 — Introspection functions enabled.
-   0 — Introspection functions disabled.

Default value: 0.

**See Also**

-   [Sampling Query Profiler](../../operations/optimizing-performance/sampling-query-profiler.md)
-   System table [trace_log](../../operations/system-tables/trace_log.md/#system_tables-trace_log)

## input_format_parallel_parsing {#input-format-parallel-parsing}

Enables or disables order-preserving parallel parsing of data formats. Supported only for [TSV](../../interfaces/formats.md/#tabseparated), [TKSV](../../interfaces/formats.md/#tskv), [CSV](../../interfaces/formats.md/#csv) and [JSONEachRow](../../interfaces/formats.md/#jsoneachrow) formats.

Possible values:

-   1 — Enabled.
-   0 — Disabled.

Default value: `1`.

## output_format_parallel_formatting {#output-format-parallel-formatting}

Enables or disables parallel formatting of data formats. Supported only for [TSV](../../interfaces/formats.md/#tabseparated), [TKSV](../../interfaces/formats.md/#tskv), [CSV](../../interfaces/formats.md/#csv) and [JSONEachRow](../../interfaces/formats.md/#jsoneachrow) formats.

Possible values:

-   1 — Enabled.
-   0 — Disabled.

Default value: `1`.

## min_chunk_bytes_for_parallel_parsing {#min-chunk-bytes-for-parallel-parsing}

-   Type: unsigned int
-   Default value: 1 MiB

The minimum chunk size in bytes, which each thread will parse in parallel.

## merge_selecting_sleep_ms {#merge_selecting_sleep_ms}

Sleep time for merge selecting when no part is selected. A lower setting triggers selecting tasks in `background_schedule_pool` frequently, which results in a large number of requests to ClickHouse Keeper in large-scale clusters.

Possible values:

-   Any positive integer.

Default value: `5000`.

## parallel_distributed_insert_select {#parallel_distributed_insert_select}

Enables parallel distributed `INSERT ... SELECT` query.

If we execute `INSERT INTO distributed_table_a SELECT ... FROM distributed_table_b` queries and both tables use the same cluster, and both tables are either [replicated](../../engines/table-engines/mergetree-family/replication.md) or non-replicated, then this query is processed locally on every shard.

Possible values:

-   0 — Disabled.
-   1 — `SELECT` will be executed on each shard from the underlying table of the distributed engine.
-   2 — `SELECT` and `INSERT` will be executed on each shard from/to the underlying table of the distributed engine.

Default value: 0.

## insert_distributed_sync {#insert_distributed_sync}

Enables or disables synchronous data insertion into a [Distributed](../../engines/table-engines/special/distributed.md/#distributed) table.

By default, when inserting data into a `Distributed` table, the ClickHouse server sends data to cluster nodes in asynchronous mode. When `insert_distributed_sync=1`, the data is processed synchronously, and the `INSERT` operation succeeds only after all the data is saved on all shards (at least one replica for each shard if `internal_replication` is true).

Possible values:

-   0 — Data is inserted in asynchronous mode.
-   1 — Data is inserted in synchronous mode.

Default value: `0`.

**See Also**

-   [Distributed Table Engine](../../engines/table-engines/special/distributed.md/#distributed)
-   [Managing Distributed Tables](../../sql-reference/statements/system.md/#query-language-system-distributed)

## insert_shard_id {#insert_shard_id}

If not `0`, specifies the shard of [Distributed](../../engines/table-engines/special/distributed.md/#distributed) table into which the data will be inserted synchronously.

If `insert_shard_id` value is incorrect, the server will throw an exception.

To get the number of shards on `requested_cluster`, you can check server config or use this query:

``` sql
SELECT uniq(shard_num) FROM system.clusters WHERE cluster = 'requested_cluster';
```

Possible values:

-   0 — Disabled.
-   Any number from `1` to `shards_num` of corresponding [Distributed](../../engines/table-engines/special/distributed.md/#distributed) table.

Default value: `0`.

**Example**

Query:

```sql
CREATE TABLE x AS system.numbers ENGINE = MergeTree ORDER BY number;
CREATE TABLE x_dist AS x ENGINE = Distributed('test_cluster_two_shards_localhost', currentDatabase(), x);
INSERT INTO x_dist SELECT * FROM numbers(5) SETTINGS insert_shard_id = 1;
SELECT * FROM x_dist ORDER BY number ASC;
```

Result:

``` text
┌─number─┐
│      0 │
│      0 │
│      1 │
│      1 │
│      2 │
│      2 │
│      3 │
│      3 │
│      4 │
│      4 │
└────────┘
```

## use_compact_format_in_distributed_parts_names {#use_compact_format_in_distributed_parts_names}

Uses compact format for storing blocks for async (`insert_distributed_sync`) INSERT into tables with `Distributed` engine.

Possible values:

-   0 — Uses `user[:password]@host:port#default_database` directory format.
-   1 — Uses `[shard{shard_index}[_replica{replica_index}]]` directory format.

Default value: `1`.

:::note
- with `use_compact_format_in_distributed_parts_names=0` changes from cluster definition will not be applied for async INSERT.
- with `use_compact_format_in_distributed_parts_names=1` changing the order of the nodes in the cluster definition, will change the `shard_index`/`replica_index` so be aware.
:::

## background_buffer_flush_schedule_pool_size {#background_buffer_flush_schedule_pool_size}

Sets the number of threads performing background flush in [Buffer](../../engines/table-engines/special/buffer.md)-engine tables. This setting is applied at the ClickHouse server start and can’t be changed in a user session.

Possible values:

-   Any positive integer.

Default value: 16.

## background_move_pool_size {#background_move_pool_size}

Sets the number of threads performing background moves of data parts for [MergeTree](../../engines/table-engines/mergetree-family/mergetree.md/#table_engine-mergetree-multiple-volumes)-engine tables. This setting is applied at the ClickHouse server start and can’t be changed in a user session.

Possible values:

-   Any positive integer.

Default value: 8.

## background_schedule_pool_size {#background_schedule_pool_size}

Sets the number of threads performing background tasks for [replicated](../../engines/table-engines/mergetree-family/replication.md) tables, [Kafka](../../engines/table-engines/integrations/kafka.md) streaming, [DNS cache updates](../../operations/server-configuration-parameters/settings.md/#server-settings-dns-cache-update-period). This setting is applied at ClickHouse server start and can’t be changed in a user session.

Possible values:

-   Any positive integer.

Default value: 128.

## background_fetches_pool_size {#background_fetches_pool_size}

Sets the number of threads performing background fetches for [replicated](../../engines/table-engines/mergetree-family/replication.md) tables. This setting is applied at the ClickHouse server start and can’t be changed in a user session. For production usage with frequent small insertions or slow ZooKeeper cluster it is recommended to use default value.

Possible values:

-   Any positive integer.

Default value: 8.

## always_fetch_merged_part {#always_fetch_merged_part}

Prohibits data parts merging in [Replicated\*MergeTree](../../engines/table-engines/mergetree-family/replication.md)-engine tables.

When merging is prohibited, the replica never merges parts and always downloads merged parts from other replicas. If there is no required data yet, the replica waits for it. CPU and disk load on the replica server decreases, but the network load on the cluster increases. This setting can be useful on servers with relatively weak CPUs or slow disks, such as servers for backups storage.

Possible values:

-   0 — `Replicated*MergeTree`-engine tables merge data parts at the replica.
-   1 — `Replicated*MergeTree`-engine tables do not merge data parts at the replica. The tables download merged data parts from other replicas.

Default value: 0.

**See Also**

-   [Data Replication](../../engines/table-engines/mergetree-family/replication.md)

## background_distributed_schedule_pool_size {#background_distributed_schedule_pool_size}

Sets the number of threads performing background tasks for [distributed](../../engines/table-engines/special/distributed.md) sends. This setting is applied at the ClickHouse server start and can’t be changed in a user session.

Possible values:

-   Any positive integer.

Default value: 16.

## background_message_broker_schedule_pool_size {#background_message_broker_schedule_pool_size}

Sets the number of threads performing background tasks for message streaming. This setting is applied at the ClickHouse server start and can’t be changed in a user session.

Possible values:

-   Any positive integer.

Default value: 16.

**See Also**

-   [Kafka](../../engines/table-engines/integrations/kafka.md/#kafka) engine.
-   [RabbitMQ](../../engines/table-engines/integrations/rabbitmq.md/#rabbitmq-engine) engine.

## validate_polygons {#validate_polygons}

Enables or disables throwing an exception in the [pointInPolygon](../../sql-reference/functions/geo/index.md#pointinpolygon) function, if the polygon is self-intersecting or self-tangent.

Possible values:

- 0 — Throwing an exception is disabled. `pointInPolygon` accepts invalid polygons and returns possibly incorrect results for them.
- 1 — Throwing an exception is enabled.

Default value: 1.

## transform_null_in {#transform_null_in}

Enables equality of [NULL](../../sql-reference/syntax.md/#null-literal) values for [IN](../../sql-reference/operators/in.md) operator.

By default, `NULL` values can’t be compared because `NULL` means undefined value. Thus, comparison `expr = NULL` must always return `false`. With this setting `NULL = NULL` returns `true` for `IN` operator.

Possible values:

-   0 — Comparison of `NULL` values in `IN` operator returns `false`.
-   1 — Comparison of `NULL` values in `IN` operator returns `true`.

Default value: 0.

**Example**

Consider the `null_in` table:

``` text
┌──idx─┬─────i─┐
│    1 │     1 │
│    2 │  NULL │
│    3 │     3 │
└──────┴───────┘
```

Query:

``` sql
SELECT idx, i FROM null_in WHERE i IN (1, NULL) SETTINGS transform_null_in = 0;
```

Result:

``` text
┌──idx─┬────i─┐
│    1 │    1 │
└──────┴──────┘
```

Query:

``` sql
SELECT idx, i FROM null_in WHERE i IN (1, NULL) SETTINGS transform_null_in = 1;
```

Result:

``` text
┌──idx─┬─────i─┐
│    1 │     1 │
│    2 │  NULL │
└──────┴───────┘
```

**See Also**

-   [NULL Processing in IN Operators](../../sql-reference/operators/in.md/#in-null-processing)

## low_cardinality_max_dictionary_size {#low_cardinality_max_dictionary_size}

Sets a maximum size in rows of a shared global dictionary for the [LowCardinality](../../sql-reference/data-types/lowcardinality.md) data type that can be written to a storage file system. This setting prevents issues with RAM in case of unlimited dictionary growth. All the data that can’t be encoded due to maximum dictionary size limitation ClickHouse writes in an ordinary method.

Possible values:

-   Any positive integer.

Default value: 8192.

## low_cardinality_use_single_dictionary_for_part {#low_cardinality_use_single_dictionary_for_part}

Turns on or turns off using of single dictionary for the data part.

By default, the ClickHouse server monitors the size of dictionaries and if a dictionary overflows then the server starts to write the next one. To prohibit creating several dictionaries set `low_cardinality_use_single_dictionary_for_part = 1`.

Possible values:

-   1 — Creating several dictionaries for the data part is prohibited.
-   0 — Creating several dictionaries for the data part is not prohibited.

Default value: 0.

## low_cardinality_allow_in_native_format {#low_cardinality_allow_in_native_format}

Allows or restricts using the [LowCardinality](../../sql-reference/data-types/lowcardinality.md) data type with the [Native](../../interfaces/formats.md/#native) format.

If usage of `LowCardinality` is restricted, ClickHouse server converts `LowCardinality`-columns to ordinary ones for `SELECT` queries, and convert ordinary columns to `LowCardinality`-columns for `INSERT` queries.

This setting is required mainly for third-party clients which do not support `LowCardinality` data type.

Possible values:

-   1 — Usage of `LowCardinality` is not restricted.
-   0 — Usage of `LowCardinality` is restricted.

Default value: 1.

## allow_suspicious_low_cardinality_types {#allow_suspicious_low_cardinality_types}

Allows or restricts using [LowCardinality](../../sql-reference/data-types/lowcardinality.md) with data types with fixed size of 8 bytes or less: numeric data types and `FixedString(8_bytes_or_less)`.

For small fixed values using of `LowCardinality` is usually inefficient, because ClickHouse stores a numeric index for each row. As a result:

-   Disk space usage can rise.
-   RAM consumption can be higher, depending on a dictionary size.
-   Some functions can work slower due to extra coding/encoding operations.

Merge times in [MergeTree](../../engines/table-engines/mergetree-family/mergetree.md)-engine tables can grow due to all the reasons described above.

Possible values:

-   1 — Usage of `LowCardinality` is not restricted.
-   0 — Usage of `LowCardinality` is restricted.

Default value: 0.

## min_insert_block_size_rows_for_materialized_views {#min-insert-block-size-rows-for-materialized-views}

Sets the minimum number of rows in the block which can be inserted into a table by an `INSERT` query. Smaller-sized blocks are squashed into bigger ones. This setting is applied only for blocks inserted into [materialized view](../../sql-reference/statements/create/view.md). By adjusting this setting, you control blocks squashing while pushing to materialized view and avoid excessive memory usage.

Possible values:

-   Any positive integer.
-   0 — Squashing disabled.

Default value: 1048576.

**See Also**

-   [min_insert_block_size_rows](#min-insert-block-size-rows)

## min_insert_block_size_bytes_for_materialized_views {#min-insert-block-size-bytes-for-materialized-views}

Sets the minimum number of bytes in the block which can be inserted into a table by an `INSERT` query. Smaller-sized blocks are squashed into bigger ones. This setting is applied only for blocks inserted into [materialized view](../../sql-reference/statements/create/view.md). By adjusting this setting, you control blocks squashing while pushing to materialized view and avoid excessive memory usage.

Possible values:

-   Any positive integer.
-   0 — Squashing disabled.

Default value: 268435456.

**See also**

-   [min_insert_block_size_bytes](#min-insert-block-size-bytes)

## optimize_read_in_order {#optimize_read_in_order}

Enables [ORDER BY](../../sql-reference/statements/select/order-by.md/#optimize_read_in_order) optimization in [SELECT](../../sql-reference/statements/select/index.md) queries for reading data from [MergeTree](../../engines/table-engines/mergetree-family/mergetree.md) tables.

Possible values:

-   0 — `ORDER BY` optimization is disabled.
-   1 — `ORDER BY` optimization is enabled.

Default value: `1`.

**See Also**

-   [ORDER BY Clause](../../sql-reference/statements/select/order-by.md/#optimize_read_in_order)

## optimize_aggregation_in_order {#optimize_aggregation_in_order}

Enables [GROUP BY](../../sql-reference/statements/select/group-by.md) optimization in [SELECT](../../sql-reference/statements/select/index.md) queries for aggregating data in corresponding order in [MergeTree](../../engines/table-engines/mergetree-family/mergetree.md) tables.

Possible values:

-   0 — `GROUP BY` optimization is disabled.
-   1 — `GROUP BY` optimization is enabled.

Default value: `0`.

**See Also**

-   [GROUP BY optimization](../../sql-reference/statements/select/group-by.md/#aggregation-in-order)

## mutations_sync {#mutations_sync}

Allows to execute `ALTER TABLE ... UPDATE|DELETE` queries ([mutations](../../sql-reference/statements/alter/index.md#mutations)) synchronously.

Possible values:

-   0 - Mutations execute asynchronously.
-   1 - The query waits for all mutations to complete on the current server.
-   2 - The query waits for all mutations to complete on all replicas (if they exist).

Default value: `0`.

**See Also**

-   [Synchronicity of ALTER Queries](../../sql-reference/statements/alter/index.md#synchronicity-of-alter-queries)
-   [Mutations](../../sql-reference/statements/alter/index.md#mutations)

## ttl_only_drop_parts {#ttl_only_drop_parts}

Enables or disables complete dropping of data parts where all rows are expired in [MergeTree](../../engines/table-engines/mergetree-family/mergetree.md) tables.

When `ttl_only_drop_parts` is disabled (by default), the ClickHouse server only deletes expired rows according to their TTL.

When `ttl_only_drop_parts` is enabled, the ClickHouse server drops a whole part when all rows in it are expired.

Dropping whole parts instead of partial cleaning TTL-d rows allows having shorter `merge_with_ttl_timeout` times and lower impact on system performance.

Possible values:

-   0 — The complete dropping of data parts is disabled.
-   1 — The complete dropping of data parts is enabled.

Default value: `0`.

**See Also**

-   [CREATE TABLE query clauses and settings](../../engines/table-engines/mergetree-family/mergetree.md/#mergetree-query-clauses) (`merge_with_ttl_timeout` setting)
-   [Table TTL](../../engines/table-engines/mergetree-family/mergetree.md/#mergetree-table-ttl)

## lock_acquire_timeout {#lock_acquire_timeout}

Defines how many seconds a locking request waits before failing.

Locking timeout is used to protect from deadlocks while executing read/write operations with tables. When the timeout expires and the locking request fails, the ClickHouse server throws an exception "Locking attempt timed out! Possible deadlock avoided. Client should retry." with error code `DEADLOCK_AVOIDED`.

Possible values:

-   Positive integer (in seconds).
-   0 — No locking timeout.

Default value: `120` seconds.

## cast_keep_nullable {#cast_keep_nullable}

Enables or disables keeping of the `Nullable` data type in [CAST](../../sql-reference/functions/type-conversion-functions.md/#type_conversion_function-cast) operations.

When the setting is enabled and the argument of `CAST` function is `Nullable`, the result is also transformed to `Nullable` type. When the setting is disabled, the result always has the destination type exactly.

Possible values:

-  0 — The `CAST` result has exactly the destination type specified.
-  1 — If the argument type is `Nullable`, the `CAST` result is transformed to `Nullable(DestinationDataType)`.

Default value: `0`.

**Examples**

The following query results in the destination data type exactly:

```sql
SET cast_keep_nullable = 0;
SELECT CAST(toNullable(toInt32(0)) AS Int32) as x, toTypeName(x);
```

Result:

```text
┌─x─┬─toTypeName(CAST(toNullable(toInt32(0)), 'Int32'))─┐
│ 0 │ Int32                                             │
└───┴───────────────────────────────────────────────────┘
```

The following query results in the `Nullable` modification on the destination data type:

```sql
SET cast_keep_nullable = 1;
SELECT CAST(toNullable(toInt32(0)) AS Int32) as x, toTypeName(x);
```

Result:

```text
┌─x─┬─toTypeName(CAST(toNullable(toInt32(0)), 'Int32'))─┐
│ 0 │ Nullable(Int32)                                   │
└───┴───────────────────────────────────────────────────┘
```

**See Also**

-   [CAST](../../sql-reference/functions/type-conversion-functions.md/#type_conversion_function-cast) function

## system_events_show_zero_values {#system_events_show_zero_values}

Allows to select zero-valued events from [`system.events`](../../operations/system-tables/events.md).

Some monitoring systems require passing all the metrics values to them for each checkpoint, even if the metric value is zero.

Possible values:

-   0 — Disabled.
-   1 — Enabled.

Default value: `0`.

**Examples**

Query

```sql
SELECT * FROM system.events WHERE event='QueryMemoryLimitExceeded';
```

Result

```text
Ok.
```

Query
```sql
SET system_events_show_zero_values = 1;
SELECT * FROM system.events WHERE event='QueryMemoryLimitExceeded';
```

Result

```text
┌─event────────────────────┬─value─┬─description───────────────────────────────────────────┐
│ QueryMemoryLimitExceeded │     0 │ Number of times when memory limit exceeded for query. │
└──────────────────────────┴───────┴───────────────────────────────────────────────────────┘
```

## persistent {#persistent}

Disables persistency for the [Set](../../engines/table-engines/special/set.md/#set) and [Join](../../engines/table-engines/special/join.md/#join) table engines.

Reduces the I/O overhead. Suitable for scenarios that pursue performance and do not require persistence.

Possible values:

- 1 — Enabled.
- 0 — Disabled.

Default value: `1`.

## allow_nullable_key {#allow-nullable-key}

Allows using of the [Nullable](../../sql-reference/data-types/nullable.md/#data_type-nullable)-typed values in a sorting and a primary key for [MergeTree](../../engines/table-engines/mergetree-family/mergetree.md/#table_engines-mergetree) tables.

Possible values:

- 1 — `Nullable`-type expressions are allowed in keys.
- 0 — `Nullable`-type expressions are not allowed in keys.

Default value: `0`.

:::warning
Nullable primary key usually indicates bad design. It is forbidden in almost all main stream DBMS. The feature is mainly for [AggregatingMergeTree](../../engines/table-engines/mergetree-family/aggregatingmergetree.md) and is not heavily tested. Use with care.
:::

:::warning
Do not enable this feature in version `<= 21.8`. It's not properly implemented and may lead to server crash.
:::

## aggregate_functions_null_for_empty {#aggregate_functions_null_for_empty}

Enables or disables rewriting all aggregate functions in a query, adding [-OrNull](../../sql-reference/aggregate-functions/combinators.md/#agg-functions-combinator-ornull) suffix to them. Enable it for SQL standard compatibility.
It is implemented via query rewrite (similar to [count_distinct_implementation](#settings-count_distinct_implementation) setting) to get consistent results for distributed queries.

Possible values:

-   0 — Disabled.
-   1 — Enabled.

Default value: 0.

**Example**

Consider the following query with aggregate functions:
```sql
SELECT SUM(-1), MAX(0) FROM system.one WHERE 0;
```

With `aggregate_functions_null_for_empty = 0` it would produce:
```text
┌─SUM(-1)─┬─MAX(0)─┐
│       0 │      0 │
└─────────┴────────┘
```

With `aggregate_functions_null_for_empty = 1` the result would be:
```text
┌─SUMOrNull(-1)─┬─MAXOrNull(0)─┐
│          NULL │         NULL │
└───────────────┴──────────────┘
```

## union_default_mode {#union-default-mode}

Sets a mode for combining `SELECT` query results. The setting is only used when shared with [UNION](../../sql-reference/statements/select/union.md) without explicitly specifying the `UNION ALL` or `UNION DISTINCT`.

Possible values:

-   `'DISTINCT'` — ClickHouse outputs rows as a result of combining queries removing duplicate rows.
-   `'ALL'` — ClickHouse outputs all rows as a result of combining queries including duplicate rows.
-   `''` — ClickHouse generates an exception when used with `UNION`.

Default value: `''`.

See examples in [UNION](../../sql-reference/statements/select/union.md).

## data_type_default_nullable {#data_type_default_nullable}

Allows data types without explicit modifiers [NULL or NOT NULL](../../sql-reference/statements/create/table.md/#null-modifiers) in column definition will be [Nullable](../../sql-reference/data-types/nullable.md/#data_type-nullable).

Possible values:

- 1 — The data types in column definitions are set to `Nullable` by default.
- 0 — The data types in column definitions are set to not `Nullable` by default.

Default value: `0`.

## execute_merges_on_single_replica_time_threshold {#execute-merges-on-single-replica-time-threshold}

Enables special logic to perform merges on replicas.

Possible values:

-   Positive integer (in seconds).
-   0 — Special merges logic is not used. Merges happen in the usual way on all the replicas.

Default value: `0`.

**Usage**

Selects one replica to perform the merge on. Sets the time threshold from the start of the merge. Other replicas wait for the merge to finish, then download the result. If the time threshold passes and the selected replica does not perform the merge, then the merge is performed on other replicas as usual.

High values for that threshold may lead to replication delays.

It can be useful when merges are CPU bounded not IO bounded (performing heavy data compression, calculating aggregate functions or default expressions that require a large amount of calculations, or just very high number of tiny merges).

## max_final_threads {#max-final-threads}

Sets the maximum number of parallel threads for the `SELECT` query data read phase with the [FINAL](../../sql-reference/statements/select/from.md/#select-from-final) modifier.

Possible values:

-   Positive integer.
-   0 or 1 — Disabled. `SELECT` queries are executed in a single thread.

Default value: `16`.

## opentelemetry_start_trace_probability {#opentelemetry-start-trace-probability}

Sets the probability that the ClickHouse can start a trace for executed queries (if no parent [trace context](https://www.w3.org/TR/trace-context/) is supplied).

Possible values:

-   0 — The trace for all executed queries is disabled (if no parent trace context is supplied).
-   Positive floating-point number in the range [0..1]. For example, if the setting value is `0,5`, ClickHouse can start a trace on average for half of the queries.
-   1 — The trace for all executed queries is enabled.

Default value: `0`.

## optimize_on_insert {#optimize-on-insert}

Enables or disables data transformation before the insertion, as if merge was done on this block (according to table engine).

Possible values:

-   0 — Disabled.
-   1 — Enabled.

Default value: 1.

**Example**

The difference between enabled and disabled:

Query:

```sql
SET optimize_on_insert = 1;

CREATE TABLE test1 (`FirstTable` UInt32) ENGINE = ReplacingMergeTree ORDER BY FirstTable;

INSERT INTO test1 SELECT number % 2 FROM numbers(5);

SELECT * FROM test1;

SET optimize_on_insert = 0;

CREATE TABLE test2 (`SecondTable` UInt32) ENGINE = ReplacingMergeTree ORDER BY SecondTable;

INSERT INTO test2 SELECT number % 2 FROM numbers(5);

SELECT * FROM test2;
```

Result:

``` text
┌─FirstTable─┐
│          0 │
│          1 │
└────────────┘

┌─SecondTable─┐
│           0 │
│           0 │
│           0 │
│           1 │
│           1 │
└─────────────┘
```

Note that this setting influences [Materialized view](../../sql-reference/statements/create/view.md/#materialized) and [MaterializedMySQL](../../engines/database-engines/materialized-mysql.md) behaviour.

## engine_file_empty_if_not_exists {#engine-file-empty_if-not-exists}

Allows to select data from a file engine table without file.

Possible values:
- 0 — `SELECT` throws exception.
- 1 — `SELECT` returns empty result.

Default value: `0`.

## engine_file_truncate_on_insert {#engine-file-truncate-on-insert}

Enables or disables truncate before insert in [File](../../engines/table-engines/special/file.md) engine tables.

Possible values:
- 0 — `INSERT` query appends new data to the end of the file.
- 1 — `INSERT` replaces existing content of the file with the new data.

Default value: `0`.

## allow_experimental_geo_types {#allow-experimental-geo-types}

Allows working with experimental [geo data types](../../sql-reference/data-types/geo.md).

Possible values:

-   0 — Working with geo data types is disabled.
-   1 — Working with geo data types is enabled.

Default value: `0`.

## database_atomic_wait_for_drop_and_detach_synchronously {#database_atomic_wait_for_drop_and_detach_synchronously}

Adds a modifier `SYNC` to all `DROP` and `DETACH` queries.

Possible values:

-   0 — Queries will be executed with delay.
-   1 — Queries will be executed without delay.

Default value: `0`.

## show_table_uuid_in_table_create_query_if_not_nil {#show_table_uuid_in_table_create_query_if_not_nil}

Sets the `SHOW TABLE` query display.

Possible values:

-   0 — The query will be displayed without table UUID.
-   1 — The query will be displayed with table UUID.

Default value: `0`.

## allow_experimental_live_view {#allow-experimental-live-view}

Allows creation of experimental [live views](../../sql-reference/statements/create/view.md/#live-view).

Possible values:

-   0 — Working with live views is disabled.
-   1 — Working with live views is enabled.

Default value: `0`.

## live_view_heartbeat_interval {#live-view-heartbeat-interval}

Sets the heartbeat interval in seconds to indicate [live view](../../sql-reference/statements/create/view.md/#live-view) is alive .

Default value: `15`.

## max_live_view_insert_blocks_before_refresh {#max-live-view-insert-blocks-before-refresh}

Sets the maximum number of inserted blocks after which mergeable blocks are dropped and query for [live view](../../sql-reference/statements/create/view.md/#live-view) is re-executed.

Default value: `64`.

## periodic_live_view_refresh {#periodic-live-view-refresh}

Sets the interval in seconds after which periodically refreshed [live view](../../sql-reference/statements/create/view.md/#live-view) is forced to refresh.

Default value: `60`.

## http_connection_timeout {#http_connection_timeout}

HTTP connection timeout (in seconds).

Possible values:

-   Any positive integer.
-   0 - Disabled (infinite timeout).

Default value: 1.

## http_send_timeout {#http_send_timeout}

HTTP send timeout (in seconds).

Possible values:

-   Any positive integer.
-   0 - Disabled (infinite timeout).

Default value: 180.

## http_receive_timeout {#http_receive_timeout}

HTTP receive timeout (in seconds).

Possible values:

-   Any positive integer.
-   0 - Disabled (infinite timeout).

Default value: 180.

## check_query_single_value_result {#check_query_single_value_result}

Defines the level of detail for the [CHECK TABLE](../../sql-reference/statements/check-table.md/#checking-mergetree-tables) query result for `MergeTree` family engines .

Possible values:

-   0 — the query shows a check status for every individual data part of a table.
-   1 — the query shows the general table check status.

Default value: `0`.

## prefer_column_name_to_alias {#prefer-column-name-to-alias}

Enables or disables using the original column names instead of aliases in query expressions and clauses. It especially matters when alias is the same as the column name, see [Expression Aliases](../../sql-reference/syntax.md/#notes-on-usage). Enable this setting to make aliases syntax rules in ClickHouse more compatible with most other database engines.

Possible values:

- 0 — The column name is substituted with the alias.
- 1 — The column name is not substituted with the alias.

Default value: `0`.

**Example**

The difference between enabled and disabled:

Query:

```sql
SET prefer_column_name_to_alias = 0;
SELECT avg(number) AS number, max(number) FROM numbers(10);
```

Result:

```text
Received exception from server (version 21.5.1):
Code: 184. DB::Exception: Received from localhost:9000. DB::Exception: Aggregate function avg(number) is found inside another aggregate function in query: While processing avg(number) AS number.
```

Query:

```sql
SET prefer_column_name_to_alias = 1;
SELECT avg(number) AS number, max(number) FROM numbers(10);
```

Result:

```text
┌─number─┬─max(number)─┐
│    4.5 │           9 │
└────────┴─────────────┘
```

## limit {#limit}

Sets the maximum number of rows to get from the query result. It adjusts the value set by the [LIMIT](../../sql-reference/statements/select/limit.md/#limit-clause) clause, so that the limit, specified in the query, cannot exceed the limit, set by this setting.

Possible values:

-   0 — The number of rows is not limited.
-   Positive integer.

Default value: `0`.

## offset {#offset}

Sets the number of rows to skip before starting to return rows from the query. It adjusts the offset set by the [OFFSET](../../sql-reference/statements/select/offset.md/#offset-fetch) clause, so that these two values are summarized.

Possible values:

-   0 — No rows are skipped .
-   Positive integer.

Default value: `0`.

**Example**

Input table:

``` sql
CREATE TABLE test (i UInt64) ENGINE = MergeTree() ORDER BY i;
INSERT INTO test SELECT number FROM numbers(500);
```

Query:

``` sql
SET limit = 5;
SET offset = 7;
SELECT * FROM test LIMIT 10 OFFSET 100;
```
Result:

``` text
┌───i─┐
│ 107 │
│ 108 │
│ 109 │
└─────┘
```

## optimize_syntax_fuse_functions {#optimize_syntax_fuse_functions}

Enables to fuse aggregate functions with identical argument. It rewrites query contains at least two aggregate functions from [sum](../../sql-reference/aggregate-functions/reference/sum.md/#agg_function-sum), [count](../../sql-reference/aggregate-functions/reference/count.md/#agg_function-count) or [avg](../../sql-reference/aggregate-functions/reference/avg.md/#agg_function-avg) with identical argument to [sumCount](../../sql-reference/aggregate-functions/reference/sumcount.md/#agg_function-sumCount).

Possible values:

-   0 — Functions with identical argument are not fused.
-   1 — Functions with identical argument are fused.

Default value: `0`.

**Example**

Query:

``` sql
CREATE TABLE fuse_tbl(a Int8, b Int8) Engine = Log;
SET optimize_syntax_fuse_functions = 1;
EXPLAIN SYNTAX SELECT sum(a), sum(b), count(b), avg(b) from fuse_tbl FORMAT TSV;
```

Result:

``` text
SELECT
    sum(a),
    sumCount(b).1,
    sumCount(b).2,
    (sumCount(b).1) / (sumCount(b).2)
FROM fuse_tbl
```

## allow_experimental_database_replicated {#allow_experimental_database_replicated}

Enables to create databases with [Replicated](../../engines/database-engines/replicated.md) engine.

Possible values:

-   0 — Disabled.
-   1 — Enabled.

Default value: `0`.

## database_replicated_initial_query_timeout_sec {#database_replicated_initial_query_timeout_sec}

Sets how long initial DDL query should wait for Replicated database to precess previous DDL queue entries in seconds.

Possible values:

-   Positive integer.
-   0 — Unlimited.

Default value: `300`.

## distributed_ddl_task_timeout {#distributed_ddl_task_timeout}

Sets timeout for DDL query responses from all hosts in cluster. If a DDL request has not been performed on all hosts, a response will contain a timeout error and a request will be executed in an async mode. Negative value means infinite.

Possible values:

-   Positive integer.
-   0 — Async mode.
-   Negative integer — infinite timeout.

Default value: `180`.

## distributed_ddl_output_mode {#distributed_ddl_output_mode}

Sets format of distributed DDL query result.

Possible values:

-   `throw` — Returns result set with query execution status for all hosts where query is finished. If query has failed on some hosts, then it will rethrow the first exception. If query is not finished yet on some hosts and [distributed_ddl_task_timeout](#distributed_ddl_task_timeout) exceeded, then it throws `TIMEOUT_EXCEEDED` exception.
-   `none` — Is similar to throw, but distributed DDL query returns no result set.
-   `null_status_on_timeout` — Returns `NULL` as execution status in some rows of result set instead of throwing `TIMEOUT_EXCEEDED` if query is not finished on the corresponding hosts.
-   `never_throw` — Do not throw `TIMEOUT_EXCEEDED` and do not rethrow exceptions if query has failed on some hosts.

Default value: `throw`.

## flatten_nested {#flatten-nested}

Sets the data format of a [nested](../../sql-reference/data-types/nested-data-structures/nested.md) columns.

Possible values:

-   1 — Nested column is flattened to separate arrays.
-   0 — Nested column stays a single array of tuples.

Default value: `1`.

**Usage**

If the setting is set to `0`, it is possible to use an arbitrary level of nesting.

**Examples**

Query:

``` sql
SET flatten_nested = 1;
CREATE TABLE t_nest (`n` Nested(a UInt32, b UInt32)) ENGINE = MergeTree ORDER BY tuple();

SHOW CREATE TABLE t_nest;
```

Result:

``` text
┌─statement───────────────────────────────────────────────────────────────────────────────────────────────────────────────────────────────────────┐
│ CREATE TABLE default.t_nest
(
    `n.a` Array(UInt32),
    `n.b` Array(UInt32)
)
ENGINE = MergeTree
ORDER BY tuple()
SETTINGS index_granularity = 8192 │
└─────────────────────────────────────────────────────────────────────────────────────────────────────────────────────────────────────────────────┘
```

Query:

``` sql
SET flatten_nested = 0;

CREATE TABLE t_nest (`n` Nested(a UInt32, b UInt32)) ENGINE = MergeTree ORDER BY tuple();

SHOW CREATE TABLE t_nest;
```

Result:

``` text
┌─statement──────────────────────────────────────────────────────────────────────────────────────────────────────────────────────────┐
│ CREATE TABLE default.t_nest
(
    `n` Nested(a UInt32, b UInt32)
)
ENGINE = MergeTree
ORDER BY tuple()
SETTINGS index_granularity = 8192 │
└────────────────────────────────────────────────────────────────────────────────────────────────────────────────────────────────────┘
```

## external_table_functions_use_nulls {#external-table-functions-use-nulls}

Defines how [mysql](../../sql-reference/table-functions/mysql.md), [postgresql](../../sql-reference/table-functions/postgresql.md) and [odbc](../../sql-reference/table-functions/odbc.md)] table functions use Nullable columns.

Possible values:

-   0 — The table function explicitly uses Nullable columns.
-   1 — The table function implicitly uses Nullable columns.

Default value: `1`.

**Usage**

If the setting is set to `0`, the table function does not make Nullable columns and inserts default values instead of NULL. This is also applicable for NULL values inside arrays.

## allow_experimental_projection_optimization {#allow-experimental-projection-optimization}

Enables or disables [projection](../../engines/table-engines/mergetree-family/mergetree.md/#projections) optimization when processing `SELECT` queries.

Possible values:

-   0 — Projection optimization disabled.
-   1 — Projection optimization enabled.

Default value: `1`.

## force_optimize_projection {#force-optimize-projection}

Enables or disables the obligatory use of [projections](../../engines/table-engines/mergetree-family/mergetree.md/#projections) in `SELECT` queries, when projection optimization is enabled (see [allow_experimental_projection_optimization](#allow-experimental-projection-optimization) setting).

Possible values:

-   0 — Projection optimization is not obligatory.
-   1 — Projection optimization is obligatory.

Default value: `0`.

## replication_alter_partitions_sync {#replication-alter-partitions-sync}

Allows to set up waiting for actions to be executed on replicas by [ALTER](../../sql-reference/statements/alter/index.md), [OPTIMIZE](../../sql-reference/statements/optimize.md) or [TRUNCATE](../../sql-reference/statements/truncate.md) queries.

Possible values:

-   0 — Do not wait.
-   1 — Wait for own execution.
-   2 — Wait for everyone.

Default value: `1`.

## replication_wait_for_inactive_replica_timeout {#replication-wait-for-inactive-replica-timeout}

Specifies how long (in seconds) to wait for inactive replicas to execute [ALTER](../../sql-reference/statements/alter/index.md), [OPTIMIZE](../../sql-reference/statements/optimize.md) or [TRUNCATE](../../sql-reference/statements/truncate.md) queries.

Possible values:

-   0 — Do not wait.
-   Negative integer — Wait for unlimited time.
-   Positive integer — The number of seconds to wait.

Default value: `120` seconds.

## regexp_max_matches_per_row {#regexp-max-matches-per-row}

Sets the maximum number of matches for a single regular expression per row. Use it to protect against memory overload when using greedy regular expression in the [extractAllGroupsHorizontal](../../sql-reference/functions/string-search-functions.md/#extractallgroups-horizontal) function.

Possible values:

-   Positive integer.

Default value: `1000`.

## http_max_single_read_retries {#http-max-single-read-retries}

Sets the maximum number of retries during a single HTTP read.

Possible values:

-   Positive integer.

Default value: `1024`.

## log_queries_probability {#log-queries-probability}

Allows a user to write to [query_log](../../operations/system-tables/query_log.md), [query_thread_log](../../operations/system-tables/query_thread_log.md), and [query_views_log](../../operations/system-tables/query_views_log.md) system tables only a sample of queries selected randomly with the specified probability. It helps to reduce the load with a large volume of queries in a second.

Possible values:

-   0 — Queries are not logged in the system tables.
-   Positive floating-point number in the range [0..1]. For example, if the setting value is `0.5`, about half of the queries are logged in the system tables.
-   1 — All queries are logged in the system tables.

Default value: `1`.

## short_circuit_function_evaluation {#short-circuit-function-evaluation}

Allows calculating the [if](../../sql-reference/functions/conditional-functions.md/#if), [multiIf](../../sql-reference/functions/conditional-functions.md/#multiif), [and](../../sql-reference/functions/logical-functions.md/#logical-and-function), and [or](../../sql-reference/functions/logical-functions.md/#logical-or-function) functions according to a [short scheme](https://en.wikipedia.org/wiki/Short-circuit_evaluation). This helps optimize the execution of complex expressions in these functions and prevent possible exceptions (such as division by zero when it is not expected).

Possible values:

-   `enable` — Enables short-circuit function evaluation for functions that are suitable for it (can throw an exception or computationally heavy).
-   `force_enable` — Enables short-circuit function evaluation for all functions.
-   `disable` — Disables short-circuit function evaluation.

Default value: `enable`.

## max_hyperscan_regexp_length {#max-hyperscan-regexp-length}

Defines the maximum length for each regular expression in the [hyperscan multi-match functions](../../sql-reference/functions/string-search-functions.md/#multimatchanyhaystack-pattern1-pattern2-patternn).

Possible values:

-   Positive integer.
-   0 - The length is not limited.

Default value: `0`.

**Example**

Query:

```sql
SELECT multiMatchAny('abcd', ['ab','bcd','c','d']) SETTINGS max_hyperscan_regexp_length = 3;
```

Result:

```text
┌─multiMatchAny('abcd', ['ab', 'bcd', 'c', 'd'])─┐
│                                              1 │
└────────────────────────────────────────────────┘
```

Query:

```sql
SELECT multiMatchAny('abcd', ['ab','bcd','c','d']) SETTINGS max_hyperscan_regexp_length = 2;
```

Result:

```text
Exception: Regexp length too large.
```

**See Also**

-   [max_hyperscan_regexp_total_length](#max-hyperscan-regexp-total-length)

## max_hyperscan_regexp_total_length {#max-hyperscan-regexp-total-length}

Sets the maximum length total of all regular expressions in each [hyperscan multi-match function](../../sql-reference/functions/string-search-functions.md/#multimatchanyhaystack-pattern1-pattern2-patternn).

Possible values:

-   Positive integer.
-   0 - The length is not limited.

Default value: `0`.

**Example**

Query:

```sql
SELECT multiMatchAny('abcd', ['a','b','c','d']) SETTINGS max_hyperscan_regexp_total_length = 5;
```

Result:

```text
┌─multiMatchAny('abcd', ['a', 'b', 'c', 'd'])─┐
│                                           1 │
└─────────────────────────────────────────────┘
```

Query:

```sql
SELECT multiMatchAny('abcd', ['ab','bc','c','d']) SETTINGS max_hyperscan_regexp_total_length = 5;
```

Result:

```text
Exception: Total regexp lengths too large.
```

**See Also**

-   [max_hyperscan_regexp_length](#max-hyperscan-regexp-length)

## enable_positional_arguments {#enable-positional-arguments}

Enables or disables supporting positional arguments for [GROUP BY](../../sql-reference/statements/select/group-by.md), [LIMIT BY](../../sql-reference/statements/select/limit-by.md), [ORDER BY](../../sql-reference/statements/select/order-by.md) statements.

Possible values:

-   0 — Positional arguments aren't supported.
-   1 — Positional arguments are supported: column numbers can use instead of column names.

Default value: `1`.

**Example**

Query:

```sql
CREATE TABLE positional_arguments(one Int, two Int, three Int) ENGINE=Memory();

INSERT INTO positional_arguments VALUES (10, 20, 30), (20, 20, 10), (30, 10, 20);

SELECT * FROM positional_arguments ORDER BY 2,3;
```

Result:

```text
┌─one─┬─two─┬─three─┐
│  30 │  10 │   20  │
│  20 │  20 │   10  │
│  10 │  20 │   30  │
└─────┴─────┴───────┘
```

## enable_extended_results_for_datetime_functions {#enable-extended-results-for-datetime-functions}

Enables or disables returning results of type:
-   `Date32` with extended range (compared to type `Date`) for functions [toStartOfYear](../../sql-reference/functions/date-time-functions.md/#tostartofyear), [toStartOfISOYear](../../sql-reference/functions/date-time-functions.md/#tostartofisoyear), [toStartOfQuarter](../../sql-reference/functions/date-time-functions.md/#tostartofquarter), [toStartOfMonth](../../sql-reference/functions/date-time-functions.md/#tostartofmonth), [toStartOfWeek](../../sql-reference/functions/date-time-functions.md/#tostartofweek), [toMonday](../../sql-reference/functions/date-time-functions.md/#tomonday) and [toLastDayOfMonth](../../sql-reference/functions/date-time-functions.md/#tolastdayofmonth).
-   `DateTime64` with extended range (compared to type `DateTime`) for functions [toStartOfDay](../../sql-reference/functions/date-time-functions.md/#tostartofday), [toStartOfHour](../../sql-reference/functions/date-time-functions.md/#tostartofhour), [toStartOfMinute](../../sql-reference/functions/date-time-functions.md/#tostartofminute), [toStartOfFiveMinutes](../../sql-reference/functions/date-time-functions.md/#tostartoffiveminutes), [toStartOfTenMinutes](../../sql-reference/functions/date-time-functions.md/#tostartoftenminutes), [toStartOfFifteenMinutes](../../sql-reference/functions/date-time-functions.md/#tostartoffifteenminutes) and [timeSlot](../../sql-reference/functions/date-time-functions.md/#timeslot).

Possible values:

-   0 — Functions return `Date` or `DateTime` for all types of arguments.
-   1 — Functions return `Date32` or `DateTime64` for `Date32` or `DateTime64` arguments and `Date` or `DateTime` otherwise.

Default value: `0`.

## optimize_move_to_prewhere {#optimize_move_to_prewhere}

Enables or disables automatic [PREWHERE](../../sql-reference/statements/select/prewhere.md) optimization in [SELECT](../../sql-reference/statements/select/index.md) queries.

Works only for [*MergeTree](../../engines/table-engines/mergetree-family/index.md) tables.

Possible values:

-   0 — Automatic `PREWHERE` optimization is disabled.
-   1 — Automatic `PREWHERE` optimization is enabled.

Default value: `1`.

## optimize_move_to_prewhere_if_final {#optimize_move_to_prewhere_if_final}

Enables or disables automatic [PREWHERE](../../sql-reference/statements/select/prewhere.md) optimization in [SELECT](../../sql-reference/statements/select/index.md) queries with [FINAL](../../sql-reference/statements/select/from.md/#select-from-final) modifier.

Works only for [*MergeTree](../../engines/table-engines/mergetree-family/index.md) tables.

Possible values:

-   0 — Automatic `PREWHERE` optimization in `SELECT` queries with `FINAL` modifier is disabled.
-   1 — Automatic `PREWHERE` optimization in `SELECT` queries with `FINAL` modifier is enabled.

Default value: `0`.

**See Also**

-   [optimize_move_to_prewhere](#optimize_move_to_prewhere) setting

## describe_include_subcolumns {#describe_include_subcolumns}

Enables describing subcolumns for a [DESCRIBE](../../sql-reference/statements/describe-table.md) query. For example, members of a [Tuple](../../sql-reference/data-types/tuple.md) or subcolumns of a [Map](../../sql-reference/data-types/map.md/#map-subcolumns), [Nullable](../../sql-reference/data-types/nullable.md/#finding-null) or an [Array](../../sql-reference/data-types/array.md/#array-size) data type.

Possible values:

-   0 — Subcolumns are not included in `DESCRIBE` queries.
-   1 — Subcolumns are included in `DESCRIBE` queries.

Default value: `0`.

**Example**

See an example for the [DESCRIBE](../../sql-reference/statements/describe-table.md) statement.

## async_insert {#async-insert}

Enables or disables asynchronous inserts. This makes sense only for insertion over HTTP protocol. Note that deduplication isn't working for such inserts.

If enabled, the data is combined into batches before the insertion into tables, so it is possible to do small and frequent insertions into ClickHouse (up to 15000 queries per second) without buffer tables.

The data is inserted either after the [async_insert_max_data_size](#async-insert-max-data-size) is exceeded or after [async_insert_busy_timeout_ms](#async-insert-busy-timeout-ms) milliseconds since the first `INSERT` query. If the [async_insert_stale_timeout_ms](#async-insert-stale-timeout-ms) is set to a non-zero value, the data is inserted after `async_insert_stale_timeout_ms` milliseconds since the last query.

If [wait_for_async_insert](#wait-for-async-insert) is enabled, every client will wait for the data to be processed and flushed to the table. Otherwise, the query would be processed almost instantly, even if the data is not inserted.

Possible values:

-   0 — Insertions are made synchronously, one after another.
-   1 — Multiple asynchronous insertions enabled.

Default value: `0`.

## async_insert_threads {#async-insert-threads}

The maximum number of threads for background data parsing and insertion.

Possible values:

-   Positive integer.
-   0 — Asynchronous insertions are disabled.

Default value: `16`.

## wait_for_async_insert {#wait-for-async-insert}

Enables or disables waiting for processing of asynchronous insertion. If enabled, server will return `OK` only after the data is inserted. Otherwise, it will return `OK` even if the data wasn't inserted.

Possible values:

-   0 — Server returns `OK` even if the data is not yet inserted.
-   1 — Server returns `OK` only after the data is inserted.

Default value: `1`.

## wait_for_async_insert_timeout {#wait-for-async-insert-timeout}

The timeout in seconds for waiting for processing of asynchronous insertion.

Possible values:

-   Positive integer.
-   0 — Disabled.

Default value: [lock_acquire_timeout](#lock_acquire_timeout).

## async_insert_max_data_size {#async-insert-max-data-size}

The maximum size of the unparsed data in bytes collected per query before being inserted.

Possible values:

-   Positive integer.
-   0 — Asynchronous insertions are disabled.

Default value: `100000`.

## async_insert_busy_timeout_ms {#async-insert-busy-timeout-ms}

The maximum timeout in milliseconds since the first `INSERT` query before inserting collected data.

Possible values:

-   Positive integer.
-   0 — Timeout disabled.

Default value: `200`.

## async_insert_stale_timeout_ms {#async-insert-stale-timeout-ms}

The maximum timeout in milliseconds since the last `INSERT` query before dumping collected data. If enabled, the settings prolongs the [async_insert_busy_timeout_ms](#async-insert-busy-timeout-ms) with every `INSERT` query as long as [async_insert_max_data_size](#async-insert-max-data-size) is not exceeded.

Possible values:

-   Positive integer.
-   0 — Timeout disabled.

Default value: `0`.

## alter_partition_verbose_result {#alter-partition-verbose-result}

Enables or disables the display of information about the parts to which the manipulation operations with partitions and parts have been successfully applied.
Applicable to [ATTACH PARTITION|PART](../../sql-reference/statements/alter/partition.md/#alter_attach-partition) and to [FREEZE PARTITION](../../sql-reference/statements/alter/partition.md/#alter_freeze-partition).

Possible values:

-   0 — disable verbosity.
-   1 — enable verbosity.

Default value: `0`.

**Example**

```sql
CREATE TABLE test(a Int64, d Date, s String) ENGINE = MergeTree PARTITION BY toYYYYMM(d) ORDER BY a;
INSERT INTO test VALUES(1, '2021-01-01', '');
INSERT INTO test VALUES(1, '2021-01-01', '');
ALTER TABLE test DETACH PARTITION ID '202101';

ALTER TABLE test ATTACH PARTITION ID '202101' SETTINGS alter_partition_verbose_result = 1;

┌─command_type─────┬─partition_id─┬─part_name────┬─old_part_name─┐
│ ATTACH PARTITION │ 202101       │ 202101_7_7_0 │ 202101_5_5_0  │
│ ATTACH PARTITION │ 202101       │ 202101_8_8_0 │ 202101_6_6_0  │
└──────────────────┴──────────────┴──────────────┴───────────────┘

ALTER TABLE test FREEZE SETTINGS alter_partition_verbose_result = 1;

┌─command_type─┬─partition_id─┬─part_name────┬─backup_name─┬─backup_path───────────────────┬─part_backup_path────────────────────────────────────────────┐
│ FREEZE ALL   │ 202101       │ 202101_7_7_0 │ 8           │ /var/lib/clickhouse/shadow/8/ │ /var/lib/clickhouse/shadow/8/data/default/test/202101_7_7_0 │
│ FREEZE ALL   │ 202101       │ 202101_8_8_0 │ 8           │ /var/lib/clickhouse/shadow/8/ │ /var/lib/clickhouse/shadow/8/data/default/test/202101_8_8_0 │
└──────────────┴──────────────┴──────────────┴─────────────┴───────────────────────────────┴─────────────────────────────────────────────────────────────┘
```

## min_bytes_to_use_mmap_io {#min-bytes-to-use-mmap-io}

This is an experimental setting. Sets the minimum amount of memory for reading large files without copying data from the kernel to userspace. Recommended threshold is about 64 MB, because [mmap/munmap](https://en.wikipedia.org/wiki/Mmap) is slow. It makes sense only for large files and helps only if data reside in the page cache.

Possible values:

-   Positive integer.
-   0 — Big files read with only copying data from kernel to userspace.

Default value: `0`.

## shutdown_wait_unfinished_queries {#shutdown_wait_unfinished_queries}

Enables or disables waiting unfinished queries when shutdown server.

Possible values:

-   0 — Disabled.
-   1 — Enabled. The wait time equal shutdown_wait_unfinished config.

Default value: 0.

## shutdown_wait_unfinished {#shutdown_wait_unfinished}

The waiting time in seconds for currently handled connections when shutdown server.

Default Value: 5.

## memory_overcommit_ratio_denominator {#memory_overcommit_ratio_denominator}

It represents soft memory limit in case when hard limit is reached on user level.
This value is used to compute overcommit ratio for the query.
Zero means skip the query.
Read more about [memory overcommit](memory-overcommit.md).

Default value: `1GiB`.

## memory_usage_overcommit_max_wait_microseconds {#memory_usage_overcommit_max_wait_microseconds}

Maximum time thread will wait for memory to be freed in the case of memory overcommit on a user level.
If the timeout is reached and memory is not freed, an exception is thrown.
Read more about [memory overcommit](memory-overcommit.md).

Default value: `5000000`.

## memory_overcommit_ratio_denominator_for_user {#memory_overcommit_ratio_denominator_for_user}

It represents soft memory limit in case when hard limit is reached on global level.
This value is used to compute overcommit ratio for the query.
Zero means skip the query.
Read more about [memory overcommit](memory-overcommit.md).

Default value: `1GiB`.

## schema_inference_use_cache_for_file {schema_inference_use_cache_for_file}

Enable schemas cache for schema inference in `file` table function.

Default value: `true`.

## schema_inference_use_cache_for_s3 {schema_inference_use_cache_for_s3}

Enable schemas cache for schema inference in `s3` table function.

Default value: `true`.

## schema_inference_use_cache_for_url {schema_inference_use_cache_for_url}

Enable schemas cache for schema inference in `url` table function.

Default value: `true`.

## schema_inference_use_cache_for_hdfs {schema_inference_use_cache_for_hdfs}

Enable schemas cache for schema inference in `hdfs` table function.

Default value: `true`.

## schema_inference_cache_require_modification_time_for_url {#schema_inference_cache_require_modification_time_for_url}

Use schema from cache for URL with last modification time validation (for urls with Last-Modified header). If this setting is enabled and URL doesn't have Last-Modified header, schema from cache won't be used.

Default value: `true`.

## use_structure_from_insertion_table_in_table_functions {use_structure_from_insertion_table_in_table_functions}

Use structure from insertion table instead of schema inference from data.

Possible values:
- 0 - disabled
- 1 - enabled
- 2 - auto

Default value: 2.

## compatibility {#compatibility}

The `compatibility` setting causes ClickHouse to use the default settings of a previous version of ClickHouse, where the previous version is provided as the setting.

If settings are set to non-default values, then those settings are honored (only settings that have not been modified are affected by the `compatibility` setting).

This setting takes a ClickHouse version number as a string, like `22.3`, `22.8`. An empty value means that this setting is disabled.

Disabled by default.

<<<<<<< HEAD
## allow_settings_after_format_in_insert {#allow_settings_after_format_in_insert}

Control whether `SETTINGS` after `FORMAT` in `INSERT` queries is allowed or not. It is not recommended to use this, since this may interpret part of `SETTINGS` as values.

Example:

```sql
INSERT INTO FUNCTION null('foo String') SETTINGS max_threads=1 VALUES ('bar');
```

But the following query will work only with `allow_settings_after_format_in_insert`:

```sql
SET allow_settings_after_format_in_insert=1;
INSERT INTO FUNCTION null('foo String') VALUES ('bar') SETTINGS max_threads=1;
```

Possible values:

-   0 — Disallow.
-   1 — Allow.

Default value: `0`.

!!! note "Warning"
    Use this setting only for backward compatibility if your use cases depend on old syntax.
=======
:::note
In ClickHouse Cloud the compatibility setting must be set by ClickHouse Cloud support.  Please [open a case](https://clickhouse.cloud/support) to have it set.
:::
>>>>>>> 09ab5832

# Format settings {#format-settings}

## input_format_skip_unknown_fields {#input_format_skip_unknown_fields}

Enables or disables skipping insertion of extra data.

When writing data, ClickHouse throws an exception if input data contain columns that do not exist in the target table. If skipping is enabled, ClickHouse does not insert extra data and does not throw an exception.

Supported formats:

- [JSONEachRow](../../interfaces/formats.md/#jsoneachrow)
- [TSKV](../../interfaces/formats.md/#tskv)
- All formats with suffixes WithNames/WithNamesAndTypes
- [JSONColumns](../../interfaces/formats.md/#jsoncolumns)
- [MySQLDump](../../interfaces/formats.md/#mysqldump)

Possible values:

-   0 — Disabled.
-   1 — Enabled.

Default value: 1.

## input_format_with_names_use_header {#input_format_with_names_use_header}

Enables or disables checking the column order when inserting data.

To improve insert performance, we recommend disabling this check if you are sure that the column order of the input data is the same as in the target table.

Supported formats:

- [CSVWithNames](../../interfaces/formats.md/#csvwithnames)
- [CSVWithNamesAndTypes](../../interfaces/formats.md/#csvwithnamesandtypes)
- [TabSeparatedWithNames](../../interfaces/formats.md/#tabseparatedwithnames)
- [TabSeparatedWithNamesAndTypes](../../interfaces/formats.md/#tabseparatedwithnamesandtypes)
- [JSONCompactEachRowWithNames](../../interfaces/formats.md/#jsoncompacteachrowwithnames)
- [JSONCompactEachRowWithNamesAndTypes](../../interfaces/formats.md/#jsoncompacteachrowwithnamesandtypes)
- [JSONCompactStringsEachRowWithNames](../../interfaces/formats.md/#jsoncompactstringseachrowwithnames)
- [JSONCompactStringsEachRowWithNamesAndTypes](../../interfaces/formats.md/#jsoncompactstringseachrowwithnamesandtypes)
- [RowBinaryWithNames](../../interfaces/formats.md/#rowbinarywithnames)
- [RowBinaryWithNamesAndTypes](../../interfaces/formats.md/#rowbinarywithnamesandtypes)
- [CustomSeparatedWithNames](../../interfaces/formats.md/#customseparatedwithnames)
- [CustomSeparatedWithNamesAndTypes](../../interfaces/formats.md/#customseparatedwithnamesandtypes)

Possible values:

-   0 — Disabled.
-   1 — Enabled.

Default value: 1.

## input_format_with_types_use_header {#input_format_with_types_use_header}

Controls whether format parser should check if data types from the input data match data types from the target table.

Supported formats:

- [CSVWithNamesAndTypes](../../interfaces/formats.md/#csvwithnamesandtypes)
- [TabSeparatedWithNamesAndTypes](../../interfaces/formats.md/#tabseparatedwithnamesandtypes)
- [JSONCompactEachRowWithNamesAndTypes](../../interfaces/formats.md/#jsoncompacteachrowwithnamesandtypes)
- [JSONCompactStringsEachRowWithNamesAndTypes](../../interfaces/formats.md/#jsoncompactstringseachrowwithnamesandtypes)
- [RowBinaryWithNamesAndTypes](../../interfaces/formats.md/#rowbinarywithnamesandtypes-rowbinarywithnamesandtypes)
- [CustomSeparatedWithNamesAndTypes](../../interfaces/formats.md/#customseparatedwithnamesandtypes)

Possible values:

-   0 — Disabled.
-   1 — Enabled.

Default value: 1.

## input_format_defaults_for_omitted_fields {#input_format_defaults_for_omitted_fields}

When performing `INSERT` queries, replace omitted input column values with default values of the respective columns. This option only applies to [JSONEachRow](../../interfaces/formats.md/#jsoneachrow), [CSV](../../interfaces/formats.md/#csv), [TabSeparated](../../interfaces/formats.md/#tabseparated) formats and formats with `WithNames`/`WithNamesAndTypes` suffixes.

:::note
When this option is enabled, extended table metadata are sent from server to client. It consumes additional computing resources on the server and can reduce performance.
:::

Possible values:

-   0 — Disabled.
-   1 — Enabled.

Default value: 1.

## input_format_null_as_default {#input_format_null_as_default}

Enables or disables the initialization of [NULL](../../sql-reference/syntax.md/#null-literal) fields with [default values](../../sql-reference/statements/create/table.md/#create-default-values), if data type of these fields is not [nullable](../../sql-reference/data-types/nullable.md/#data_type-nullable).
If column type is not nullable and this setting is disabled, then inserting `NULL` causes an exception. If column type is nullable, then `NULL` values are inserted as is, regardless of this setting.

This setting is applicable to [INSERT ... VALUES](../../sql-reference/statements/insert-into.md) queries for text input formats.

Possible values:

-   0 — Inserting `NULL` into a not nullable column causes an exception.
-   1 — `NULL` fields are initialized with default column values.

Default value: `1`.

## input_format_allow_seeks {#input_format_allow_seeks}

Allow seeks while reading in ORC/Parquet/Arrow input formats.

Enabled by default.

## input_format_max_rows_to_read_for_schema_inference {#input_format_max_rows_to_read_for_schema_inference}

The maximum rows of data to read for automatic schema inference.

Default value: `25'000`.

## column_names_for_schema_inference {#column_names_for_schema_inference}

The list of column names to use in schema inference for formats without column names. The format: 'column1,column2,column3,...'

## schema_inference_hints {#schema_inference_hints}

The list of column names and types to use as hints in schema inference for formats without schema.

Example:

Query:
```sql
desc format(JSONEachRow, '{"x" : 1, "y" : "String", "z" : "0.0.0.0" }') settings schema_inference_hints='x UInt8, z IPv4';
```

Result:
```sql
x	UInt8
y	Nullable(String)
z	IPv4
```

## schema_inference_make_columns_nullable {#schema_inference_make_columns_nullable}

Controls making inferred types `Nullable` in schema inference for formats without information about nullability.
If the setting is enabled, the inferred type will be `Nullable` only if column contains `NULL` in a sample that is parsed during schema inference.

Default value: `false`.

## input_format_try_infer_integers {#input_format_try_infer_integers}

If enabled, ClickHouse will try to infer integers instead of floats in schema inference for text formats. If all numbers in the column from input data are integers, the result type will be `Int64`, if at least one number is float, the result type will be `Float64`.

Enabled by default.

## input_format_try_infer_dates {#input_format_try_infer_dates}

If enabled, ClickHouse will try to infer type `Date` from string fields in schema inference for text formats. If all fields from a column in input data were successfully parsed as dates, the result type will be `Date`, if at least one field was not parsed as date, the result type will be `String`.

Enabled by default.

## input_format_try_infer_datetimes {#input_format_try_infer_datetimes}

If enabled, ClickHouse will try to infer type `DateTime64` from string fields in schema inference for text formats. If all fields from a column in input data were successfully parsed as datetimes, the result type will be `DateTime64`, if at least one field was not parsed as datetime, the result type will be `String`.

Enabled by default.

## date_time_input_format {#date_time_input_format}

Allows choosing a parser of the text representation of date and time.

The setting does not apply to [date and time functions](../../sql-reference/functions/date-time-functions.md).

Possible values:

-   `'best_effort'` — Enables extended parsing.

    ClickHouse can parse the basic `YYYY-MM-DD HH:MM:SS` format and all [ISO 8601](https://en.wikipedia.org/wiki/ISO_8601) date and time formats. For example, `'2018-06-08T01:02:03.000Z'`.

-   `'basic'` — Use basic parser.

    ClickHouse can parse only the basic `YYYY-MM-DD HH:MM:SS` or `YYYY-MM-DD` format. For example, `2019-08-20 10:18:56` or `2019-08-20`.

Default value: `'basic'`.

See also:

-   [DateTime data type.](../../sql-reference/data-types/datetime.md)
-   [Functions for working with dates and times.](../../sql-reference/functions/date-time-functions.md)

## date_time_output_format {#date_time_output_format}

Allows choosing different output formats of the text representation of date and time.

Possible values:

-   `simple` - Simple output format.

    ClickHouse output date and time `YYYY-MM-DD hh:mm:ss` format. For example, `2019-08-20 10:18:56`. The calculation is performed according to the data type's time zone (if present) or server time zone.

-   `iso` - ISO output format.

    ClickHouse output date and time in [ISO 8601](https://en.wikipedia.org/wiki/ISO_8601) `YYYY-MM-DDThh:mm:ssZ` format. For example, `2019-08-20T10:18:56Z`. Note that output is in UTC (`Z` means UTC).

-   `unix_timestamp` - Unix timestamp output format.

    ClickHouse output date and time in [Unix timestamp](https://en.wikipedia.org/wiki/Unix_time) format. For example `1566285536`.

Default value: `simple`.

See also:

-   [DateTime data type.](../../sql-reference/data-types/datetime.md)
-   [Functions for working with dates and times.](../../sql-reference/functions/date-time-functions.md)

## input_format_ipv4_default_on_conversion_error {#input_format_ipv4_default_on_conversion_error}

Deserialization of IPv4 will use default values instead of throwing exception on conversion error.

Disabled by default.

## input_format_ipv6_default_on_conversion_error {#input_format_ipv6_default_on_conversion_error}

Deserialization of IPV6 will use default values instead of throwing exception on conversion error.

Disabled by default.

## bool_true_representation {#bool_true_representation}

Text to represent true bool value in TSV/CSV/Vertical/Pretty formats.

Default value: `true`

## bool_false_representation {#bool_false_representation}

Text to represent false bool value in TSV/CSV/Vertical/Pretty formats.

Default value: `false`

## output_format_decimal_trailing_zeros {#output_format_decimal_trailing_zeros}

Output trailing zeros when printing Decimal values. E.g. 1.230000 instead of 1.23.

Disabled by default.

## input_format_allow_errors_num {#input_format_allow_errors_num}

Sets the maximum number of acceptable errors when reading from text formats (CSV, TSV, etc.).

The default value is 0.

Always pair it with `input_format_allow_errors_ratio`.

If an error occurred while reading rows but the error counter is still less than `input_format_allow_errors_num`, ClickHouse ignores the row and moves on to the next one.

If both `input_format_allow_errors_num` and `input_format_allow_errors_ratio` are exceeded, ClickHouse throws an exception.

## input_format_allow_errors_ratio {#input_format_allow_errors_ratio}

Sets the maximum percentage of errors allowed when reading from text formats (CSV, TSV, etc.).
The percentage of errors is set as a floating-point number between 0 and 1.

The default value is 0.

Always pair it with `input_format_allow_errors_num`.

If an error occurred while reading rows but the error counter is still less than `input_format_allow_errors_ratio`, ClickHouse ignores the row and moves on to the next one.

If both `input_format_allow_errors_num` and `input_format_allow_errors_ratio` are exceeded, ClickHouse throws an exception.

## format_schema {#format-schema}

This parameter is useful when you are using formats that require a schema definition, such as [Cap’n Proto](https://capnproto.org/) or [Protobuf](https://developers.google.com/protocol-buffers/). The value depends on the format.

## output_format_enable_streaming {#output_format_enable_streaming}

Enable streaming in output formats that support it.

Disabled by default.

## output_format_write_statistics {#output_format_write_statistics}

Write statistics about read rows, bytes, time elapsed in suitable output formats.

Enabled by default

## insert_distributed_one_random_shard {#insert_distributed_one_random_shard}

Enables or disables random shard insertion into a [Distributed](../../engines/table-engines/special/distributed.md/#distributed) table when there is no distributed key.

By default, when inserting data into a `Distributed` table with more than one shard, the ClickHouse server will reject any insertion request if there is no distributed key. When `insert_distributed_one_random_shard = 1`, insertions are allowed and data is forwarded randomly among all shards.

Possible values:

-   0 — Insertion is rejected if there are multiple shards and no distributed key is given.
-   1 — Insertion is done randomly among all available shards when no distributed key is given.

Default value: `0`.

## JSON formats settings {#json-formats-settings}

### input_format_import_nested_json {#input_format_import_nested_json}

Enables or disables the insertion of JSON data with nested objects.

Supported formats:

-   [JSONEachRow](../../interfaces/formats.md/#jsoneachrow)

Possible values:

-   0 — Disabled.
-   1 — Enabled.

Default value: 0.

See also:

-   [Usage of Nested Structures](../../interfaces/formats.md/#jsoneachrow-nested) with the `JSONEachRow` format.

### input_format_json_read_bools_as_numbers {#input_format_json_read_bools_as_numbers}

Allow parsing bools as numbers in JSON input formats.

Enabled by default.

### input_format_json_read_numbers_as_strings {#input_format_json_read_numbers_as_strings}

Allow parsing numbers as strings in JSON input formats.

Disabled by default.

### input_format_json_read_objects_as_strings {#input_format_json_read_objects_as_strings}

Allow parsing JSON objects as strings in JSON input formats.

Example:

```sql
SET input_format_json_read_objects_as_strings = 1;
CREATE TABLE test (id UInt64, obj String, date Date) ENGINE=Memory();
INSERT INTO test FORMAT JSONEachRow {"id" : 1, "obj" : {"a" : 1, "b" : "Hello"}, "date" : "2020-01-01"};
SELECT * FROM test;
```

Result:

```
┌─id─┬─obj──────────────────────┬───────date─┐
│  1 │ {"a" : 1, "b" : "Hello"} │ 2020-01-01 │
└────┴──────────────────────────┴────────────┘
```

Disabled by default.

### input_format_json_validate_types_from_metadata {#input_format_json_validate_types_from_metadata}

For JSON/JSONCompact/JSONColumnsWithMetadata input formats, if this setting is set to 1,
the types from metadata in input data will be compared with the types of the corresponding columns from the table.

Enabled by default.

### output_format_json_quote_64bit_integers {#output_format_json_quote_64bit_integers}

Controls quoting of 64-bit or bigger [integers](../../sql-reference/data-types/int-uint.md) (like `UInt64` or `Int128`) when they are output in a [JSON](../../interfaces/formats.md/#json) format.
Such integers are enclosed in quotes by default. This behavior is compatible with most JavaScript implementations.

Possible values:

-   0 — Integers are output without quotes.
-   1 — Integers are enclosed in quotes.

Default value: 1.

### output_format_json_quote_64bit_floats {#output_format_json_quote_64bit_floats}

Controls quoting of 64-bit [floats](../../sql-reference/data-types/float.md) when they are output in JSON* formats.

Disabled by default.

### output_format_json_quote_denormals {#output_format_json_quote_denormals}

Enables `+nan`, `-nan`, `+inf`, `-inf` outputs in [JSON](../../interfaces/formats.md/#json) output format.

Possible values:

-   0 — Disabled.
-   1 — Enabled.

Default value: 0.

**Example**

Consider the following table `account_orders`:

```text
┌─id─┬─name───┬─duration─┬─period─┬─area─┐
│  1 │ Andrew │       20 │      0 │  400 │
│  2 │ John   │       40 │      0 │    0 │
│  3 │ Bob    │       15 │      0 │ -100 │
└────┴────────┴──────────┴────────┴──────┘
```

When `output_format_json_quote_denormals = 0`, the query returns `null` values in output:

```sql
SELECT area/period FROM account_orders FORMAT JSON;
```

```json
{
        "meta":
        [
                {
                        "name": "divide(area, period)",
                        "type": "Float64"
                }
        ],

        "data":
        [
                {
                        "divide(area, period)": null
                },
                {
                        "divide(area, period)": null
                },
                {
                        "divide(area, period)": null
                }
        ],

        "rows": 3,

        "statistics":
        {
                "elapsed": 0.003648093,
                "rows_read": 3,
                "bytes_read": 24
        }
}
```

When `output_format_json_quote_denormals = 1`, the query returns:

```json
{
        "meta":
        [
                {
                        "name": "divide(area, period)",
                        "type": "Float64"
                }
        ],

        "data":
        [
                {
                        "divide(area, period)": "inf"
                },
                {
                        "divide(area, period)": "-nan"
                },
                {
                        "divide(area, period)": "-inf"
                }
        ],

        "rows": 3,

        "statistics":
        {
                "elapsed": 0.000070241,
                "rows_read": 3,
                "bytes_read": 24
        }
}
```

### output_format_json_quote_decimals {#output_format_json_quote_decimals}

Controls quoting of decimals in JSON output formats.

Disabled by default.

### output_format_json_escape_forward_slashes {#output_format_json_escape_forward_slashes}

Controls escaping forward slashes for string outputs in JSON output format. This is intended for compatibility with JavaScript. Don't confuse with backslashes that are always escaped.

Enabled by default.

### output_format_json_named_tuples_as_objects {#output_format_json_named_tuples_as_objects}

Serialize named tuple columns as JSON objects.

Disabled by default.

### output_format_json_array_of_rows {#output_format_json_array_of_rows}

Enables the ability to output all rows as a JSON array in the [JSONEachRow](../../interfaces/formats.md/#jsoneachrow) format.

Possible values:

-   1 — ClickHouse outputs all rows as an array, each row in the `JSONEachRow` format.
-   0 — ClickHouse outputs each row separately in the `JSONEachRow` format.

Default value: `0`.

**Example of a query with the enabled setting**

Query:

```sql
SET output_format_json_array_of_rows = 1;
SELECT number FROM numbers(3) FORMAT JSONEachRow;
```

Result:

```text
[
{"number":"0"},
{"number":"1"},
{"number":"2"}
]
```

**Example of a query with the disabled setting**

Query:

```sql
SET output_format_json_array_of_rows = 0;
SELECT number FROM numbers(3) FORMAT JSONEachRow;
```

Result:

```text
{"number":"0"}
{"number":"1"}
{"number":"2"}
```

### output_format_json_validate_utf8 {#output_format_json_validate_utf8}

Controls validation of UTF-8 sequences in JSON output formats, doesn't impact formats JSON/JSONCompact/JSONColumnsWithMetadata, they always validate UTF-8.

Disabled by default.

### format_json_object_each_row_column_for_object_name {#format_json_object_each_row_column_for_object_name}

The name of column that will be used for storing/writing object names in [JSONObjectEachRow](../../interfaces/formats.md/#jsonobjecteachrow) format.
Column type should be String. If value is empty, default names `row_{i}`will be used for object names.

Default value: ''.

## TSV format settings {#tsv-format-settings}

### input_format_tsv_empty_as_default {#input_format_tsv_empty_as_default}

When enabled, replace empty input fields in TSV with default values. For complex default expressions `input_format_defaults_for_omitted_fields` must be enabled too.

Disabled by default.

### input_format_tsv_enum_as_number {#input_format_tsv_enum_as_number}

When enabled, always treat enum values as enum ids for TSV input format. It's recommended to enable this setting if data contains only enum ids to optimize enum parsing.

Possible values:

-   0 — Enum values are parsed as values or as enum IDs.
-   1 — Enum values are parsed only as enum IDs.

Default value: 0.

**Example**

Consider the table:

```sql
CREATE TABLE table_with_enum_column_for_tsv_insert (Id Int32,Value Enum('first' = 1, 'second' = 2)) ENGINE=Memory();
```

When the `input_format_tsv_enum_as_number` setting is enabled:

Query:

```sql
SET input_format_tsv_enum_as_number = 1;
INSERT INTO table_with_enum_column_for_tsv_insert FORMAT TSV 102	2;
SELECT * FROM table_with_enum_column_for_tsv_insert;
```

Result:

```text
┌──Id─┬─Value──┐
│ 102 │ second │
└─────┴────────┘
```

Query:

```sql
SET input_format_tsv_enum_as_number = 1;
INSERT INTO table_with_enum_column_for_tsv_insert FORMAT TSV 103	'first';
```

throws an exception.

When the `input_format_tsv_enum_as_number` setting is disabled:

Query:

```sql
SET input_format_tsv_enum_as_number = 0;
INSERT INTO table_with_enum_column_for_tsv_insert FORMAT TSV 102	2;
INSERT INTO table_with_enum_column_for_tsv_insert FORMAT TSV 103	'first';
SELECT * FROM table_with_enum_column_for_tsv_insert;
```

Result:

```text
┌──Id─┬─Value──┐
│ 102 │ second │
└─────┴────────┘
┌──Id─┬─Value──┐
│ 103 │ first  │
└─────┴────────┘
```

### input_format_tsv_use_best_effort_in_schema_inference {#input_format_tsv_use_best_effort_in_schema_inference}

Use some tweaks and heuristics to infer schema in TSV format. If disabled, all fields will be treated as String.

Enabled by default.

### input_format_tsv_skip_first_lines {#input_format_tsv_skip_first_lines}

The number of lines to skip at the beginning of data in TSV input format.

Default value: `0`.

### output_format_tsv_crlf_end_of_line {#output_format_tsv_crlf_end_of_line}

Use DOC/Windows-style line separator (CRLF) in TSV instead of Unix style (LF).

Disabled by default.

### format_tsv_null_representation {#format_tsv_null_representation}

Defines the representation of `NULL` for [TSV](../../interfaces/formats.md/#tabseparated) output and input formats. User can set any string as a value, for example, `My NULL`.

Default value: `\N`.

**Examples**

Query

```sql
SELECT * FROM tsv_custom_null FORMAT TSV;
```

Result

```text
788
\N
\N
```

Query

```sql
SET format_tsv_null_representation = 'My NULL';
SELECT * FROM tsv_custom_null FORMAT TSV;
```

Result

```text
788
My NULL
My NULL
```

## CSV format settings {#csv-format-settings}

### format_csv_delimiter {#format_csv_delimiter}

The character is interpreted as a delimiter in the CSV data.

Default value: `,`.

### format_csv_allow_single_quotes {#format_csv_allow_single_quotes}

If it is set to true, allow strings in single quotes.

Enabled by default.

### format_csv_allow_double_quotes {#format_csv_allow_double_quotes}

If it is set to true, allow strings in double quotes.

Enabled by default.

### output_format_csv_crlf_end_of_line {#output_format_csv_crlf_end_of_line}

Use DOS/Windows-style line separator (CRLF) in CSV instead of Unix style (LF).

Disabled by default.

### input_format_csv_enum_as_number {#input_format_csv_enum_as_number}

When enabled, always treat enum values as enum ids for CSV input format. It's recommended to enable this setting if data contains only enum ids to optimize enum parsing.

Possible values:

-   0 — Enum values are parsed as values or as enum IDs.
-   1 — Enum values are parsed only as enum IDs.

Default value: 0.

**Examples**

Consider the table:

```sql
CREATE TABLE table_with_enum_column_for_csv_insert (Id Int32,Value Enum('first' = 1, 'second' = 2)) ENGINE=Memory();
```

When the `input_format_csv_enum_as_number` setting is enabled:

Query:

```sql
SET input_format_csv_enum_as_number = 1;
INSERT INTO table_with_enum_column_for_csv_insert FORMAT CSV 102,2
```

Result:

```text
┌──Id─┬─Value──┐
│ 102 │ second │
└─────┴────────┘
```

Query:

```sql
SET input_format_csv_enum_as_number = 1;
INSERT INTO table_with_enum_column_for_csv_insert FORMAT CSV 103,'first'
```

throws an exception.

When the `input_format_csv_enum_as_number` setting is disabled:

Query:

```sql
SET input_format_csv_enum_as_number = 0;
INSERT INTO table_with_enum_column_for_csv_insert FORMAT CSV 102,2
INSERT INTO table_with_enum_column_for_csv_insert FORMAT CSV 103,'first'
SELECT * FROM table_with_enum_column_for_csv_insert;
```

Result:

```text
┌──Id─┬─Value──┐
│ 102 │ second │
└─────┴────────┘
┌──Id─┬─Value─┐
│ 103 │ first │
└─────┴───────┘
```

### input_format_csv_arrays_as_nested_csv {#input_format_csv_arrays_as_nested_csv}

When reading Array from CSV, expect that its elements were serialized in nested CSV and then put into string. Example: "[""Hello"", ""world"", ""42"""" TV""]". Braces around array can be omitted.

Disabled by default.

### input_format_csv_empty_as_default {#input_format_csv_empty_as_default}

When enabled, replace empty input fields in CSV with default values. For complex default expressions `input_format_defaults_for_omitted_fields` must be enabled too.

Enabled by default.

### input_format_csv_use_best_effort_in_schema_inference {#input_format_csv_use_best_effort_in_schema_inference}

Use some tweaks and heuristics to infer schema in CSV format. If disabled, all fields will be treated as String.

Enabled by default.

### input_format_csv_skip_first_lines {#input_format_csv_skip_first_lines}

The number of lines to skip at the beginning of data in CSV input format.

Default value: `0`.

### format_csv_null_representation {#format_csv_null_representation}

Defines the representation of `NULL` for [CSV](../../interfaces/formats.md/#csv) output and input formats. User can set any string as a value, for example, `My NULL`.

Default value: `\N`.

**Examples**

Query

```sql
SELECT * from csv_custom_null FORMAT CSV;
```

Result

```text
788
\N
\N
```

Query

```sql
SET format_csv_null_representation = 'My NULL';
SELECT * FROM csv_custom_null FORMAT CSV;
```

Result

```text
788
My NULL
My NULL
```

## Values format settings {#values-format-settings}

### input_format_values_interpret_expressions {#input_format_values_interpret_expressions}

Enables or disables the full SQL parser if the fast stream parser can’t parse the data. This setting is used only for the [Values](../../interfaces/formats.md/#data-format-values) format at the data insertion. For more information about syntax parsing, see the [Syntax](../../sql-reference/syntax.md) section.

Possible values:

-   0 — Disabled.

    In this case, you must provide formatted data. See the [Formats](../../interfaces/formats.md) section.

-   1 — Enabled.

    In this case, you can use an SQL expression as a value, but data insertion is much slower this way. If you insert only formatted data, then ClickHouse behaves as if the setting value is 0.

Default value: 1.

Example of Use

Insert the [DateTime](../../sql-reference/data-types/datetime.md) type value with the different settings.

``` sql
SET input_format_values_interpret_expressions = 0;
INSERT INTO datetime_t VALUES (now())
```

``` text
Exception on client:
Code: 27. DB::Exception: Cannot parse input: expected ) before: now()): (at row 1)
```

``` sql
SET input_format_values_interpret_expressions = 1;
INSERT INTO datetime_t VALUES (now())
```

``` text
Ok.
```

The last query is equivalent to the following:

``` sql
SET input_format_values_interpret_expressions = 0;
INSERT INTO datetime_t SELECT now()
```

``` text
Ok.
```

### input_format_values_deduce_templates_of_expressions {#input_format_values_deduce_templates_of_expressions}

Enables or disables template deduction for SQL expressions in [Values](../../interfaces/formats.md/#data-format-values) format. It allows parsing and interpreting expressions in `Values` much faster if expressions in consecutive rows have the same structure. ClickHouse tries to deduce the template of an expression, parse the following rows using this template and evaluate the expression on a batch of successfully parsed rows.

Possible values:

-   0 — Disabled.
-   1 — Enabled.

Default value: 1.

For the following query:

``` sql
INSERT INTO test VALUES (lower('Hello')), (lower('world')), (lower('INSERT')), (upper('Values')), ...
```

-   If `input_format_values_interpret_expressions=1` and `format_values_deduce_templates_of_expressions=0`, expressions are interpreted separately for each row (this is very slow for large number of rows).
-   If `input_format_values_interpret_expressions=0` and `format_values_deduce_templates_of_expressions=1`, expressions in the first, second and third rows are parsed using template `lower(String)` and interpreted together, expression in the forth row is parsed with another template (`upper(String)`).
-   If `input_format_values_interpret_expressions=1` and `format_values_deduce_templates_of_expressions=1`, the same as in previous case, but also allows fallback to interpreting expressions separately if it’s not possible to deduce template.

### input_format_values_accurate_types_of_literals {#input_format_values_accurate_types_of_literals}

This setting is used only when `input_format_values_deduce_templates_of_expressions = 1`. Expressions for some column may have the same structure, but contain numeric literals of different types, e.g.

``` sql
(..., abs(0), ...),             -- UInt64 literal
(..., abs(3.141592654), ...),   -- Float64 literal
(..., abs(-1), ...),            -- Int64 literal
```

Possible values:

-   0 — Disabled.

    In this case, ClickHouse may use a more general type for some literals (e.g., `Float64` or `Int64` instead of `UInt64` for `42`), but it may cause overflow and precision issues.

-   1 — Enabled.

    In this case, ClickHouse checks the actual type of literal and uses an expression template of the corresponding type. In some cases, it may significantly slow down expression evaluation in `Values`.

Default value: 1.

## Arrow format settings {#arrow-format-settings}

### input_format_arrow_import_nested {#input_format_arrow_import_nested}

Enables or disables the ability to insert the data into [Nested](../../sql-reference/data-types/nested-data-structures/nested.md) columns as an array of structs in [Arrow](../../interfaces/formats.md/#data_types-matching-arrow) input format.

Possible values:

-   0 — Data can not be inserted into `Nested` columns as an array of structs.
-   1 — Data can be inserted into `Nested` columns as an array of structs.

Default value: `0`.

### input_format_arrow_case_insensitive_column_matching {#input_format_arrow_case_insensitive_column_matching}

Ignore case when matching Arrow column names with ClickHouse column names.

Disabled by default.

### input_format_arrow_allow_missing_columns {#input_format_arrow_allow_missing_columns}

While importing data, when column is not found in schema default value will be used instead of error.

Disabled by default.

### input_format_arrow_skip_columns_with_unsupported_types_in_schema_inference {#input_format_arrow_skip_columns_with_unsupported_types_in_schema_inference}

Allow skipping columns with unsupported types while schema inference for format Arrow.

Disabled by default.

### output_format_arrow_low_cardinality_as_dictionary {#output_format_arrow_low_cardinality_as_dictionary}

Allows to convert the [LowCardinality](../../sql-reference/data-types/lowcardinality.md) type to the `DICTIONARY` type of the [Arrow](../../interfaces/formats.md/#data-format-arrow) format for `SELECT` queries.

Possible values:

-   0 — The `LowCardinality` type is not converted to the `DICTIONARY` type.
-   1 — The `LowCardinality` type is converted to the `DICTIONARY` type.

Default value: `0`.

### output_format_arrow_string_as_string {#output_format_arrow_string_as_string}

Use Arrow String type instead of Binary for String columns.

Disabled by default.

## ORC format settings {#orc-format-settings}

### input_format_orc_import_nested {#input_format_orc_import_nested}

Enables or disables the ability to insert the data into [Nested](../../sql-reference/data-types/nested-data-structures/nested.md) columns as an array of structs in [ORC](../../interfaces/formats.md/#data-format-orc) input format.

Possible values:

-   0 — Data can not be inserted into `Nested` columns as an array of structs.
-   1 — Data can be inserted into `Nested` columns as an array of structs.

Default value: `0`.

### input_format_orc_row_batch_size {#input_format_orc_row_batch_size}

Batch size when reading ORC stripes.

Default value: `100'000`

### input_format_orc_case_insensitive_column_matching {#input_format_orc_case_insensitive_column_matching}

Ignore case when matching ORC column names with ClickHouse column names.

Disabled by default.

### input_format_orc_allow_missing_columns {#input_format_orc_allow_missing_columns}

While importing data, when column is not found in schema default value will be used instead of error.

Disabled by default.

### input_format_orc_skip_columns_with_unsupported_types_in_schema_inference {#input_format_orc_skip_columns_with_unsupported_types_in_schema_inference}

Allow skipping columns with unsupported types while schema inference for format Arrow.

Disabled by default.

### output_format_orc_string_as_string {#output_format_orc_string_as_string}

Use ORC String type instead of Binary for String columns.

Disabled by default.

## Parquet format settings {#parquet-format-settings}

## input_format_parquet_import_nested {#input_format_parquet_import_nested}

Enables or disables the ability to insert the data into [Nested](../../sql-reference/data-types/nested-data-structures/nested.md) columns as an array of structs in [Parquet](../../interfaces/formats.md/#data-format-parquet) input format.

Possible values:

-   0 — Data can not be inserted into `Nested` columns as an array of structs.
-   1 — Data can be inserted into `Nested` columns as an array of structs.

Default value: `0`.

### input_format_parquet_case_insensitive_column_matching {#input_format_parquet_case_insensitive_column_matching}

Ignore case when matching Parquet column names with ClickHouse column names.

Disabled by default.

### output_format_parquet_row_group_size {#output_format_parquet_row_group_size}

Row group size in rows.

Default value: `1'000'000`.

### input_format_parquet_allow_missing_columns {#input_format_parquet_allow_missing_columns}

While importing data, when column is not found in schema default value will be used instead of error.

Disabled by default.

### input_format_parquet_skip_columns_with_unsupported_types_in_schema_inference {#input_format_parquet_skip_columns_with_unsupported_types_in_schema_inference}

Allow skipping columns with unsupported types while schema inference for format Parquet.

Disabled by default.

### output_format_parquet_string_as_string {#output_format_parquet_string_as_string}

Use Parquet String type instead of Binary for String columns.

Disabled by default.

## Hive format settings {#hive-format-settings}

### input_format_hive_text_fields_delimiter {#input_format_hive_text_fields_delimiter}

Delimiter between fields in Hive Text File.

Default value: `\x01`.

### input_format_hive_text_collection_items_delimiter {#input_format_hive_text_collection_items_delimiter}

Delimiter between collection(array or map) items in Hive Text File.

Default value: `\x02`.

### input_format_hive_text_map_keys_delimiter {#input_format_hive_text_map_keys_delimiter}

Delimiter between a pair of map key/values in Hive Text File.

Default value: `\x03`.

## MsgPack format settings {#msgpack-format-settings}

### input_format_msgpack_number_of_columns {#input_format_msgpack_number_of_columns}

The number of columns in inserted MsgPack data. Used for automatic schema inference from data.

Default value: `0`.

### output_format_msgpack_uuid_representation {#output_format_msgpack_uuid_representation}

The way how to output UUID in MsgPack format.
Possible values:

- `bin` - as 16-bytes binary.
- `str` - as a string of 36 bytes.
- `ext` - as extention with ExtType = 2.

Default value: `ext`.


## Protobuf format settings {#protobuf-format-settings}

### input_format_protobuf_flatten_google_wrappers {#input_format_protobuf_flatten_google_wrappers}

Enable Google wrappers for regular non-nested columns, e.g. google.protobuf.StringValue 'str' for String column 'str'. For Nullable columns empty wrappers are recognized as defaults, and missing as nulls.

Disabled by default.

### output_format_protobuf_nullables_with_google_wrappers {#output_format_protobuf_nullables_with_google_wrappers}

When serializing Nullable columns with Google wrappers, serialize default values as empty wrappers. If turned off, default and null values are not serialized.

Disabled by default.

## Avro format settings {#avro-format-settings}

### input_format_avro_allow_missing_fields {#input_format_avro_allow_missing_fields}

Enables using fields that are not specified in [Avro](../../interfaces/formats.md/#data-format-avro) or [AvroConfluent](../../interfaces/formats.md/#data-format-avro-confluent) format schema. When a field is not found in the schema, ClickHouse uses the default value instead of throwing an exception.

Possible values:

-   0 — Disabled.
-   1 — Enabled.

Default value: 0.

### format_avro_schema_registry_url {#format_avro_schema_registry_url}

Sets [Confluent Schema Registry](https://docs.confluent.io/current/schema-registry/index.html) URL to use with [AvroConfluent](../../interfaces/formats.md/#data-format-avro-confluent) format.

Default value: `Empty`.

### output_format_avro_codec {#output_format_avro_codec}

Sets the compression codec used for output Avro file.

Type: string

Possible values:

-   `null` — No compression
-   `deflate` — Compress with Deflate (zlib)
-   `snappy` — Compress with [Snappy](https://google.github.io/snappy/)

Default value: `snappy` (if available) or `deflate`.

### output_format_avro_sync_interval {#output_format_avro_sync_interval}

Sets minimum data size (in bytes) between synchronization markers for output Avro file.

Type: unsigned int

Possible values: 32 (32 bytes) - 1073741824 (1 GiB)

Default value: 32768 (32 KiB)

### output_format_avro_string_column_pattern {#output_format_avro_string_column_pattern}

Regexp of column names of type String to output as Avro `string` (default is `bytes`).
RE2 syntax is supported.

Type: string

### output_format_avro_rows_in_file {#output_format_avro_rows_in_file}

Max rows in a file (if permitted by storage).

Default value: `1`.

## Pretty formats settings {#pretty-formats-settings}

### output_format_pretty_max_rows {#output_format_pretty_max_rows}

Rows limit for Pretty formats.

Default value: `10'000`.

### output_format_pretty_max_column_pad_width {#output_format_pretty_max_column_pad_width}

Maximum width to pad all values in a column in Pretty formats.

Default value: `250`.

### output_format_pretty_max_value_width {#output_format_pretty_max_value_width}

Limits the width of value displayed in [Pretty](../../interfaces/formats.md/#pretty) formats. If the value width exceeds the limit, the value is cut.

Possible values:

-   Positive integer.
-   0 — The value is cut completely.

Default value: `10000` symbols.

**Examples**

Query:
```sql
SET output_format_pretty_max_value_width = 10;
SELECT range(number) FROM system.numbers LIMIT 10 FORMAT PrettyCompactNoEscapes;
```
Result:
```text
┌─range(number)─┐
│ []            │
│ [0]           │
│ [0,1]         │
│ [0,1,2]       │
│ [0,1,2,3]     │
│ [0,1,2,3,4⋯   │
│ [0,1,2,3,4⋯   │
│ [0,1,2,3,4⋯   │
│ [0,1,2,3,4⋯   │
│ [0,1,2,3,4⋯   │
└───────────────┘
```

Query with zero width:
```sql
SET output_format_pretty_max_value_width = 0;
SELECT range(number) FROM system.numbers LIMIT 5 FORMAT PrettyCompactNoEscapes;
```
Result:
```text
┌─range(number)─┐
│ ⋯             │
│ ⋯             │
│ ⋯             │
│ ⋯             │
│ ⋯             │
└───────────────┘
```

### output_format_pretty_color {#output_format_pretty_color}

Use ANSI escape sequences to paint colors in Pretty formats.

Enabled by default.

### output_format_pretty_grid_charset {#output_format_pretty_grid_charset}

Allows changing a charset which is used for printing grids borders. Available charsets are UTF-8, ASCII.

**Example**

``` text
SET output_format_pretty_grid_charset = 'UTF-8';
SELECT * FROM a;
┌─a─┐
│ 1 │
└───┘

SET output_format_pretty_grid_charset = 'ASCII';
SELECT * FROM a;
+-a-+
| 1 |
+---+
```

### output_format_pretty_row_numbers {#output_format_pretty_row_numbers}

Adds row numbers to output in the [Pretty](../../interfaces/formats.md/#pretty) format.

Possible values:

-   0 — Output without row numbers.
-   1 — Output with row numbers.

Default value: `0`.

**Example**

Query:

```sql
SET output_format_pretty_row_numbers = 1;
SELECT TOP 3 name, value FROM system.settings;
```

Result:
```text
   ┌─name────────────────────┬─value───┐
1. │ min_compress_block_size │ 65536   │
2. │ max_compress_block_size │ 1048576 │
3. │ max_block_size          │ 65505   │
   └─────────────────────────┴─────────┘
```

## Template format settings {#template-format-settings}

### format_template_resultset {#format_template_resultset}

Path to file which contains format string for result set (for Template format).

### format_template_row {#format_template_row}

Path to file which contains format string for rows (for Template format).

### format_template_rows_between_delimiter {#format_template_rows_between_delimiter}

Delimiter between rows (for Template format).

## CustomSeparated format settings {custom-separated-format-settings}

### format_custom_escaping_rule {#format_custom_escaping_rule}

Sets the field escaping rule for [CustomSeparated](../../interfaces/formats.md/#format-customseparated) data format.

Possible values:

-   `'Escaped'` — Similarly to [TSV](../../interfaces/formats.md/#tabseparated).
-   `'Quoted'` — Similarly to [Values](../../interfaces/formats.md/#data-format-values).
-   `'CSV'` — Similarly to [CSV](../../interfaces/formats.md/#csv).
-   `'JSON'` — Similarly to [JSONEachRow](../../interfaces/formats.md/#jsoneachrow).
-   `'XML'` — Similarly to [XML](../../interfaces/formats.md/#xml).
-   `'Raw'` — Extracts subpatterns as a whole, no escaping rules, similarly to [TSVRaw](../../interfaces/formats.md/#tabseparatedraw).

Default value: `'Escaped'`.

### format_custom_field_delimiter {#format_custom_field_delimiter}

Sets the character that is interpreted as a delimiter between the fields for [CustomSeparated](../../interfaces/formats.md/#format-customseparated) data format.

Default value: `'\t'`.

### format_custom_row_before_delimiter {#format_custom_row_before_delimiter}

Sets the character that is interpreted as a delimiter before the field of the first column for [CustomSeparated](../../interfaces/formats.md/#format-customseparated) data format.

Default value: `''`.

### format_custom_row_after_delimiter {#format_custom_row_after_delimiter}

Sets the character that is interpreted as a delimiter after the field of the last column for [CustomSeparated](../../interfaces/formats.md/#format-customseparated) data format.

Default value: `'\n'`.

### format_custom_row_between_delimiter {#format_custom_row_between_delimiter}

Sets the character that is interpreted as a delimiter between the rows for [CustomSeparated](../../interfaces/formats.md/#format-customseparated) data format.

Default value: `''`.

### format_custom_result_before_delimiter {#format_custom_result_before_delimiter}

Sets the character that is interpreted as a prefix before the result set for [CustomSeparated](../../interfaces/formats.md/#format-customseparated) data format.

Default value: `''`.

### format_custom_result_after_delimiter {#format_custom_result_after_delimiter}

Sets the character that is interpreted as a suffix after the result set for [CustomSeparated](../../interfaces/formats.md/#format-customseparated) data format.

Default value: `''`.

## Regexp format settings {#regexp-format-settings}

### format_regexp_escaping_rule {#format_regexp_escaping_rule}

Field escaping rule.

Possible values:

-   `'Escaped'` — Similarly to [TSV](../../interfaces/formats.md/#tabseparated).
-   `'Quoted'` — Similarly to [Values](../../interfaces/formats.md/#data-format-values).
-   `'CSV'` — Similarly to [CSV](../../interfaces/formats.md/#csv).
-   `'JSON'` — Similarly to [JSONEachRow](../../interfaces/formats.md/#jsoneachrow).
-   `'XML'` — Similarly to [XML](../../interfaces/formats.md/#xml).
-   `'Raw'` — Extracts subpatterns as a whole, no escaping rules, similarly to [TSVRaw](../../interfaces/formats.md/#tabseparatedraw).

Default value: `Raw`.

### format_regexp_skip_unmatched {#format_regexp_skip_unmatched}

Skip lines unmatched by regular expression.

Disabled by default.

## CapnProto format settings {#capn-proto-format-settings}

### format_capn_proto_enum_comparising_mode {#format_capn_proto_enum_comparising_mode}

Determines how to map ClickHouse `Enum` data type and [CapnProto](../../interfaces/formats.md/#capnproto) `Enum` data type from schema.

Possible values:

-   `'by_values'` — Values in enums should be the same, names can be different.
-   `'by_names'` — Names in enums should be the same, values can be different.
-   `'by_name_case_insensitive'` — Names in enums should be the same case-insensitive, values can be different.

Default value: `'by_values'`.

## MySQLDump format settings {#musqldump-format-settings}

### input_format_mysql_dump_table_name (#input_format_mysql_dump_table_name)

The name of the table from which to read data from in MySQLDump input format.

### input_format_mysql_dump_map_columns (#input_format_mysql_dump_map_columns)

Enables matching columns from table in MySQL dump and columns from ClickHouse table by names in MySQLDump input format.

Possible values:

- 0 — Disabled.
- 1 — Enabled.

Default value: 1.

## SQLInsert format settings {#sqlinsert-format-settings}

### output_format_sql_insert_max_batch_size {#output_format_sql_insert_max_batch_size}

The maximum number of rows in one INSERT statement.

Default value: `65505`.

### output_format_sql_insert_table_name {#output_format_sql_insert_table_name}

The name of table that will be used in the output INSERT statement.

Default value: `'table''`.

### output_format_sql_insert_include_column_names {#output_format_sql_insert_include_column_names}

Include column names in INSERT statement.

Default value: `true`.

### output_format_sql_insert_use_replace {#output_format_sql_insert_use_replace}

Use REPLACE keyword instead of INSERT.

Default value: `false`.

### output_format_sql_insert_quote_names {#output_format_sql_insert_quote_names}

Quote column names with "`" characters

Default value: `true`.

## BSONEachRow format settings {#bson-each-row-format-settings}

### output_format_bson_string_as_string {#output_format_bson_string_as_string}

Use BSON String type instead of Binary for String columns.

Disabled by default.

### input_format_bson_skip_fields_with_unsupported_types_in_schema_inference {#input_format_bson_skip_fields_with_unsupported_types_in_schema_inference}

Allow skipping columns with unsupported types while schema inference for format BSONEachRow.

Disabled by default.

## RowBinary format settings {#row-binary-format-settings}

### format_binary_max_string_size {#format_binary_max_string_size}

The maximum allowed size for String in RowBinary format. It prevents allocating large amount of memory in case of corrupted data. 0 means there is no limit.

Default value: `1GiB`<|MERGE_RESOLUTION|>--- conflicted
+++ resolved
@@ -3455,7 +3455,10 @@
 
 Disabled by default.
 
-<<<<<<< HEAD
+:::note
+In ClickHouse Cloud the compatibility setting must be set by ClickHouse Cloud support.  Please [open a case](https://clickhouse.cloud/support) to have it set.
+:::
+
 ## allow_settings_after_format_in_insert {#allow_settings_after_format_in_insert}
 
 Control whether `SETTINGS` after `FORMAT` in `INSERT` queries is allowed or not. It is not recommended to use this, since this may interpret part of `SETTINGS` as values.
@@ -3482,11 +3485,6 @@
 
 !!! note "Warning"
     Use this setting only for backward compatibility if your use cases depend on old syntax.
-=======
-:::note
-In ClickHouse Cloud the compatibility setting must be set by ClickHouse Cloud support.  Please [open a case](https://clickhouse.cloud/support) to have it set.
-:::
->>>>>>> 09ab5832
 
 # Format settings {#format-settings}
 
