--- conflicted
+++ resolved
@@ -316,21 +316,12 @@
             {
                 auto caches = FileCacheFactory::instance().getAll();
                 for (const auto & [_, cache_data] : caches)
-<<<<<<< HEAD
                     cache_data.cache->removeIfReleasable(query.drop_persistent_files);
-=======
-                    cache_data.cache->removeIfReleasable(/* remove_persistent_files */false);
->>>>>>> 24d5be16
             }
             else
             {
                 auto cache = FileCacheFactory::instance().get(query.filesystem_cache_path);
-<<<<<<< HEAD
                 cache->removeIfReleasable(query.drop_persistent_files);
-=======
-                cache->removeIfReleasable(/* remove_persistent_files */false);
->>>>>>> 24d5be16
-            }
             break;
         }
         case Type::RELOAD_DICTIONARY:
