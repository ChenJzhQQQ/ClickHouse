--- conflicted
+++ resolved
@@ -2360,15 +2360,12 @@
             throw Exception("Unexpected partition_id of part " + part->name + ". This is a bug.", ErrorCodes::LOGICAL_ERROR);
 
         /// It's a DROP PART and it's already executed by fetching some covering part
-<<<<<<< HEAD
         if (part->info != drop_range && part->info.contains(drop_range))
         {
             LOG_INFO(log, "Skipping drop range for part {} because covering part {} already exists", drop_range.getPartName(), part->name);
             return {};
         }
 
-        if (part->info.min_block < drop_range.min_block)
-=======
         bool is_drop_part = !drop_range.isFakeDropRangePart() && drop_range.min_block;
 
         if (is_drop_part && (part->info.min_block != drop_range.min_block || part->info.max_block != drop_range.max_block))
@@ -2398,8 +2395,7 @@
             }
         }
       
-        if (part->info.min_block < drop_range.min_block)    /// NOTE Always false, because drop_range.min_block == 0
->>>>>>> a6cff214
+        if (part->info.min_block < drop_range.min_block)
         {
             if (drop_range.min_block <= part->info.max_block)
             {
