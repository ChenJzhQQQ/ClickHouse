--- conflicted
+++ resolved
@@ -760,15 +760,12 @@
             need_remove_expired_values = true;
             force_ttl = true;
         }
-<<<<<<< HEAD
+        else
+        {
+            new_data_part->ttl_infos.update(part->ttl_infos);
+        }
 
         serialization_info_builder->add(*part->serialization_info);
-=======
-        else
-        {
-            new_data_part->ttl_infos.update(part->ttl_infos);
-        }
->>>>>>> e231f6ce
     }
 
     auto input_serialization_info = serialization_info_builder->build();
