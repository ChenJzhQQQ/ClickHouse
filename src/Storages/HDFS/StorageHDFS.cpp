#include <Common/config.h>

#if USE_HDFS

#include <Common/parseGlobs.h>
#include <DataTypes/DataTypeString.h>

#include <Parsers/ASTLiteral.h>
#include <Parsers/ASTCreateQuery.h>
#include <Parsers/ASTInsertQuery.h>
#include <Processors/Sinks/SinkToStorage.h>
#include <Processors/Formats/IOutputFormat.h>
#include <Processors/Executors/PullingPipelineExecutor.h>
#include <Processors/Formats/IInputFormat.h>
#include <Processors/Transforms/AddingDefaultsTransform.h>

#include <IO/ReadHelpers.h>

#include <Interpreters/Context.h>
#include <Interpreters/evaluateConstantExpression.h>
#include <Interpreters/ExpressionAnalyzer.h>
#include <Interpreters/TreeRewriter.h>

#include <Storages/StorageFactory.h>
#include <Storages/HDFS/StorageHDFS.h>
#include <Storages/HDFS/HDFSCommon.h>
#include <Storages/HDFS/ReadBufferFromHDFS.h>
#include <Storages/HDFS/WriteBufferFromHDFS.h>
#include <Storages/PartitionedSink.h>


#include <Formats/ReadSchemaUtils.h>
#include <Formats/FormatFactory.h>
#include <Functions/FunctionsConversion.h>

#include <QueryPipeline/QueryPipeline.h>
#include <QueryPipeline/Pipe.h>

#include <Poco/URI.h>
#include <re2/re2.h>
#include <re2/stringpiece.h>
#include <hdfs/hdfs.h>

#include <filesystem>


namespace fs = std::filesystem;

namespace DB
{
namespace ErrorCodes
{
    extern const int NUMBER_OF_ARGUMENTS_DOESNT_MATCH;
    extern const int ACCESS_DENIED;
    extern const int CANNOT_EXTRACT_TABLE_STRUCTURE;
    extern const int LOGICAL_ERROR;
}
namespace
{
    /* Recursive directory listing with matched paths as a result.
     * Have the same method in StorageFile.
     */
    Strings LSWithRegexpMatching(const String & path_for_ls, const HDFSFSPtr & fs, const String & for_match)
    {
        const size_t first_glob = for_match.find_first_of("*?{");

        const size_t end_of_path_without_globs = for_match.substr(0, first_glob).rfind('/');
        const String suffix_with_globs = for_match.substr(end_of_path_without_globs);   /// begin with '/'
        const String prefix_without_globs = path_for_ls + for_match.substr(1, end_of_path_without_globs); /// ends with '/'

        const size_t next_slash = suffix_with_globs.find('/', 1);
        re2::RE2 matcher(makeRegexpPatternFromGlobs(suffix_with_globs.substr(0, next_slash)));

        HDFSFileInfo ls;
        ls.file_info = hdfsListDirectory(fs.get(), prefix_without_globs.data(), &ls.length);
        if (ls.file_info == nullptr && errno != ENOENT) // NOLINT
        {
            // ignore file not found exception, keep throw other exception, libhdfs3 doesn't have function to get exception type, so use errno.
            throw Exception(
                ErrorCodes::ACCESS_DENIED, "Cannot list directory {}: {}", prefix_without_globs, String(hdfsGetLastError()));
        }
        Strings result;
        if (!ls.file_info && ls.length > 0)
            throw Exception(ErrorCodes::LOGICAL_ERROR, "file_info shouldn't be null");
        for (int i = 0; i < ls.length; ++i)
        {
            const String full_path = String(ls.file_info[i].mName);
            const size_t last_slash = full_path.rfind('/');
            const String file_name = full_path.substr(last_slash);
            const bool looking_for_directory = next_slash != std::string::npos;
            const bool is_directory = ls.file_info[i].mKind == 'D';
            /// Condition with type of current file_info means what kind of path is it in current iteration of ls
            if (!is_directory && !looking_for_directory)
            {
                if (re2::RE2::FullMatch(file_name, matcher))
                {
                    result.push_back(String(ls.file_info[i].mName));
                }
            }
            else if (is_directory && looking_for_directory)
            {
                if (re2::RE2::FullMatch(file_name, matcher))
                {
                    Strings result_part = LSWithRegexpMatching(fs::path(full_path) / "", fs, suffix_with_globs.substr(next_slash));
                    /// Recursion depth is limited by pattern. '*' works only for depth = 1, for depth = 2 pattern path is '*/*'. So we do not need additional check.
                    std::move(result_part.begin(), result_part.end(), std::back_inserter(result));
                }
            }
        }

        return result;
    }

    std::pair<String, String> getPathFromUriAndUriWithoutPath(const String & uri)
    {
        const size_t begin_of_path = uri.find('/', uri.find("//") + 2);
        return {uri.substr(begin_of_path), uri.substr(0, begin_of_path)};
    }

    std::vector<String> getPathsList(const String & path_from_uri, const String & uri_without_path, ContextPtr context)
    {
        HDFSBuilderWrapper builder = createHDFSBuilder(uri_without_path + "/", context->getGlobalContext()->getConfigRef());
        HDFSFSPtr fs = createHDFSFS(builder.get());

        return LSWithRegexpMatching("/", fs, path_from_uri);
    }
}

StorageHDFS::StorageHDFS(
    const String & uri_,
    const StorageID & table_id_,
    const String & format_name_,
    const ColumnsDescription & columns_,
    const ConstraintsDescription & constraints_,
    const String & comment,
    ContextPtr context_,
    const String & compression_method_,
    const bool distributed_processing_,
    ASTPtr partition_by_)
    : IStorage(table_id_)
    , WithContext(context_)
    , uri(uri_)
    , format_name(format_name_)
    , compression_method(compression_method_)
    , distributed_processing(distributed_processing_)
    , partition_by(partition_by_)
{
    context_->getRemoteHostFilter().checkURL(Poco::URI(uri));
    checkHDFSURL(uri);

    StorageInMemoryMetadata storage_metadata;

    if (columns_.empty())
    {
        auto columns = getTableStructureFromData(format_name, uri, compression_method, context_);
        storage_metadata.setColumns(columns);
    }
    else
        storage_metadata.setColumns(columns_);

    storage_metadata.setConstraints(constraints_);
    storage_metadata.setComment(comment);
    setInMemoryMetadata(storage_metadata);
}

ColumnsDescription StorageHDFS::getTableStructureFromData(
    const String & format,
    const String & uri,
    const String & compression_method,
    ContextPtr ctx)
{
    auto read_buffer_creator = [&]()
    {
        const auto [path_from_uri, uri_without_path] = getPathFromUriAndUriWithoutPath(uri);
        auto paths = getPathsList(path_from_uri, uri, ctx);
        if (paths.empty())
            throw Exception(
                ErrorCodes::CANNOT_EXTRACT_TABLE_STRUCTURE,
                "Cannot extract table structure from {} format file, because there are no files in HDFS with provided path. You must "
                "specify table structure manually",
                format);

        auto compression = chooseCompressionMethod(paths[0], compression_method);
        return wrapReadBufferWithCompressionMethod(
            std::make_unique<ReadBufferFromHDFS>(uri_without_path, paths[0], ctx->getGlobalContext()->getConfigRef()), compression);
    };

    return readSchemaFromFormat(format, std::nullopt, read_buffer_creator, ctx);
}

class HDFSSource::DisclosedGlobIterator::Impl
{
public:
    Impl(ContextPtr context_, const String & uri)
    {
        const auto [path_from_uri, uri_without_path] = getPathFromUriAndUriWithoutPath(uri);
        uris = getPathsList(path_from_uri, uri_without_path, context_);
        for (auto & elem : uris)
            elem = uri_without_path + elem;
        uris_iter = uris.begin();
    }

    String next()
    {
        std::lock_guard lock(mutex);
        if (uris_iter != uris.end())
        {
            auto answer = *uris_iter;
            ++uris_iter;
            return answer;
        }
        return {};
    }
private:
    std::mutex mutex;
    Strings uris;
    Strings::iterator uris_iter;
};

Block HDFSSource::getHeader(const StorageMetadataPtr & metadata_snapshot, bool need_path_column, bool need_file_column)
{
    auto header = metadata_snapshot->getSampleBlock();
    /// Note: AddingDefaultsBlockInputStream doesn't change header.
    if (need_path_column)
        header.insert({DataTypeString().createColumn(), std::make_shared<DataTypeString>(), "_path"});
    if (need_file_column)
        header.insert({DataTypeString().createColumn(), std::make_shared<DataTypeString>(), "_file"});
    return header;
}

Block HDFSSource::getBlockForSource(
    const StorageHDFSPtr & storage,
    const StorageMetadataPtr & metadata_snapshot,
    const ColumnsDescription & columns_description,
    bool need_path_column,
    bool need_file_column)
{
    if (storage->isColumnOriented())
        return metadata_snapshot->getSampleBlockForColumns(
            columns_description.getNamesOfPhysical(), storage->getVirtuals(), storage->getStorageID());
    else
        return getHeader(metadata_snapshot, need_path_column, need_file_column);
}

HDFSSource::DisclosedGlobIterator::DisclosedGlobIterator(ContextPtr context_, const String & uri)
    : pimpl(std::make_shared<HDFSSource::DisclosedGlobIterator::Impl>(context_, uri)) {}

String HDFSSource::DisclosedGlobIterator::next()
{
    return pimpl->next();
}


<<<<<<< HEAD
    static Block getBlockForSource(
        const StorageHDFSPtr & storage,
        const StorageSnapshotPtr & storage_snapshot,
        const ColumnsDescription & columns_description,
        const SourcesInfoPtr & files_info)
    {
        if (storage->isColumnOriented())
            return storage_snapshot->getSampleBlockForColumns(columns_description.getNamesOfPhysical());
        else
            return getHeader(storage_snapshot->metadata, files_info->need_path_column, files_info->need_file_column);
    }

    HDFSSource(
        StorageHDFSPtr storage_,
        const StorageSnapshotPtr & storage_snapshot_,
        ContextPtr context_,
        UInt64 max_block_size_,
        SourcesInfoPtr source_info_,
        String uri_without_path_,
        ColumnsDescription columns_description_)
        : SourceWithProgress(getBlockForSource(storage_, storage_snapshot_, columns_description_, source_info_))
        , WithContext(context_)
        , storage(std::move(storage_))
        , storage_snapshot(storage_snapshot_)
        , source_info(std::move(source_info_))
        , uri_without_path(std::move(uri_without_path_))
        , max_block_size(max_block_size_)
        , columns_description(std::move(columns_description_))
    {
    }
=======
HDFSSource::HDFSSource(
    StorageHDFSPtr storage_,
    const StorageMetadataPtr & metadata_snapshot_,
    ContextPtr context_,
    UInt64 max_block_size_,
    bool need_path_column_,
    bool need_file_column_,
    std::shared_ptr<IteratorWrapper> file_iterator_,
    ColumnsDescription columns_description_)
    : SourceWithProgress(getBlockForSource(storage_, metadata_snapshot_, columns_description_, need_path_column_, need_file_column_))
    , WithContext(context_)
    , storage(std::move(storage_))
    , metadata_snapshot(metadata_snapshot_)
    , max_block_size(max_block_size_)
    , need_path_column(need_path_column_)
    , need_file_column(need_file_column_)
    , file_iterator(file_iterator_)
    , columns_description(std::move(columns_description_))
{
    initialize();
}

void HDFSSource::onCancel()
{
    if (reader)
        reader->cancel();
}

bool HDFSSource::initialize()
{
    current_path = (*file_iterator)();
    if (current_path.empty())
        return false;
    const size_t begin_of_path = current_path.find('/', current_path.find("//") + 2);
    const String path_from_uri = current_path.substr(begin_of_path);
    const String uri_without_path = current_path.substr(0, begin_of_path);
>>>>>>> 9b3a36a4

    auto compression = chooseCompressionMethod(path_from_uri, storage->compression_method);
    read_buf = wrapReadBufferWithCompressionMethod(std::make_unique<ReadBufferFromHDFS>(uri_without_path, path_from_uri, getContext()->getGlobalContext()->getConfigRef()), compression);

    auto get_block_for_format = [&]() -> Block
    {
        if (storage->isColumnOriented())
            return metadata_snapshot->getSampleBlockForColumns(columns_description.getNamesOfPhysical());
        return metadata_snapshot->getSampleBlock();
    };

    auto input_format = getContext()->getInputFormat(storage->format_name, *read_buf, get_block_for_format(), max_block_size);

    QueryPipelineBuilder builder;
    builder.init(Pipe(input_format));
    if (columns_description.hasDefaults())
    {
        builder.addSimpleTransform([&](const Block & header)
        {
            return std::make_shared<AddingDefaultsTransform>(header, columns_description, *input_format, getContext());
        });
    }
    pipeline = std::make_unique<QueryPipeline>(QueryPipelineBuilder::getPipeline(std::move(builder)));
    reader = std::make_unique<PullingPipelineExecutor>(*pipeline);
    return true;
}

String HDFSSource::getName() const
{
    return "HDFSSource";
}

Chunk HDFSSource::generate()
{
    if (!reader)
        return {};

<<<<<<< HEAD
                auto get_block_for_format = [&]() -> Block
                {
                    if (storage->isColumnOriented())
                        return storage_snapshot->getSampleBlockForColumns(columns_description.getNamesOfPhysical());
                    return storage_snapshot->metadata->getSampleBlock();
                };

                auto input_format = getContext()->getInputFormat(storage->format_name, *read_buf, get_block_for_format(), max_block_size);

                QueryPipelineBuilder builder;
                builder.init(Pipe(input_format));
                if (columns_description.hasDefaults())
                {
                    builder.addSimpleTransform([&](const Block & header)
                    {
                        return std::make_shared<AddingDefaultsTransform>(header, columns_description, *input_format, getContext());
                    });
                }
                pipeline = std::make_unique<QueryPipeline>(QueryPipelineBuilder::getPipeline(std::move(builder)));
                reader = std::make_unique<PullingPipelineExecutor>(*pipeline);
            }
=======
    Chunk chunk;
    if (reader->pull(chunk))
    {
        Columns columns = chunk.getColumns();
        UInt64 num_rows = chunk.getNumRows();
>>>>>>> 9b3a36a4

        /// Enrich with virtual columns.
        if (need_path_column)
        {
            auto column = DataTypeString().createColumnConst(num_rows, current_path);
            columns.push_back(column->convertToFullColumnIfConst());
        }

        if (need_file_column)
        {
            size_t last_slash_pos = current_path.find_last_of('/');
            auto file_name = current_path.substr(last_slash_pos + 1);

            auto column = DataTypeString().createColumnConst(num_rows, std::move(file_name));
            columns.push_back(column->convertToFullColumnIfConst());
        }

        return Chunk(std::move(columns), num_rows);
    }

    reader.reset();
    pipeline.reset();
    read_buf.reset();

    if (!initialize())
        return {};
    return generate();
}

<<<<<<< HEAD
private:
    StorageHDFSPtr storage;
    StorageSnapshotPtr storage_snapshot;
    SourcesInfoPtr source_info;
    String uri_without_path;
    UInt64 max_block_size;
    ColumnsDescription columns_description;

    std::unique_ptr<ReadBuffer> read_buf;
    std::unique_ptr<QueryPipeline> pipeline;
    std::unique_ptr<PullingPipelineExecutor> reader;
    String current_path;
};
=======
>>>>>>> 9b3a36a4

class HDFSSink : public SinkToStorage
{
public:
    HDFSSink(const String & uri,
        const String & format,
        const Block & sample_block,
        ContextPtr context,
        const CompressionMethod compression_method)
        : SinkToStorage(sample_block)
    {
        write_buf = wrapWriteBufferWithCompressionMethod(std::make_unique<WriteBufferFromHDFS>(uri, context->getGlobalContext()->getConfigRef(), context->getSettingsRef().hdfs_replication), compression_method, 3);
        writer = FormatFactory::instance().getOutputFormatParallelIfPossible(format, *write_buf, sample_block, context);
    }

    String getName() const override { return "HDFSSink"; }

    void consume(Chunk chunk) override
    {
        writer->write(getHeader().cloneWithColumns(chunk.detachColumns()));
    }

    void onFinish() override
    {
        try
        {
            writer->finalize();
            writer->flush();
            write_buf->sync();
            write_buf->finalize();
        }
        catch (...)
        {
            writer.reset();
            throw;
        }
    }

private:
    std::unique_ptr<WriteBuffer> write_buf;
    OutputFormatPtr writer;
};

class PartitionedHDFSSink : public PartitionedSink
{
public:
    PartitionedHDFSSink(
        const ASTPtr & partition_by,
        const String & uri_,
        const String & format_,
        const Block & sample_block_,
        ContextPtr context_,
        const CompressionMethod compression_method_)
            : PartitionedSink(partition_by, context_, sample_block_)
            , uri(uri_)
            , format(format_)
            , sample_block(sample_block_)
            , context(context_)
            , compression_method(compression_method_)
    {
    }

    SinkPtr createSinkForPartition(const String & partition_id) override
    {
        auto path = PartitionedSink::replaceWildcards(uri, partition_id);
        PartitionedSink::validatePartitionKey(path, true);
        return std::make_shared<HDFSSink>(path, format, sample_block, context, compression_method);
    }

private:
    const String uri;
    const String format;
    const Block sample_block;
    ContextPtr context;
    const CompressionMethod compression_method;
};


bool StorageHDFS::isColumnOriented() const
{
    return format_name != "Distributed" && FormatFactory::instance().checkIfFormatIsColumnOriented(format_name);
}

Pipe StorageHDFS::read(
    const Names & column_names,
    const StorageSnapshotPtr & storage_snapshot,
    SelectQueryInfo & /*query_info*/,
    ContextPtr context_,
    QueryProcessingStage::Enum /*processed_stage*/,
    size_t max_block_size,
    unsigned num_streams)
{
    bool need_path_column = false;
    bool need_file_column = false;

    for (const auto & column : column_names)
    {
        if (column == "_path")
            need_path_column = true;
        if (column == "_file")
            need_file_column = true;
    }

    std::shared_ptr<HDFSSource::IteratorWrapper> iterator_wrapper{nullptr};
    if (distributed_processing)
    {
        iterator_wrapper = std::make_shared<HDFSSource::IteratorWrapper>(
            [callback = context_->getReadTaskCallback()]() -> String {
                return callback();
        });
    }
    else
    {
        /// Iterate through disclosed globs and make a source for each file
        auto glob_iterator = std::make_shared<HDFSSource::DisclosedGlobIterator>(context_, uri);
        iterator_wrapper = std::make_shared<HDFSSource::IteratorWrapper>([glob_iterator]()
        {
            return glob_iterator->next();
        });
    }

    Pipes pipes;
    auto this_ptr = std::static_pointer_cast<StorageHDFS>(shared_from_this());
    for (size_t i = 0; i < num_streams; ++i)
    {
         const auto get_columns_for_format = [&]() -> ColumnsDescription
        {
            if (isColumnOriented())
                return ColumnsDescription{storage_snapshot->getSampleBlockForColumns(column_names).getNamesAndTypesList()};
            else
                return storage_snapshot->metadata->getColumns();
        };

        pipes.emplace_back(std::make_shared<HDFSSource>(
            this_ptr,
            storage_snapshot,
            context_,
            max_block_size,
            need_path_column,
            need_file_column,
            iterator_wrapper,
            get_columns_for_format()));
    }
    return Pipe::unitePipes(std::move(pipes));
}

SinkToStoragePtr StorageHDFS::write(const ASTPtr & query, const StorageMetadataPtr & metadata_snapshot, ContextPtr /*context*/)
{
    bool has_wildcards = uri.find(PartitionedSink::PARTITION_ID_WILDCARD) != String::npos;
    const auto * insert_query = dynamic_cast<const ASTInsertQuery *>(query.get());
    auto partition_by_ast = insert_query ? (insert_query->partition_by ? insert_query->partition_by : partition_by) : nullptr;
    bool is_partitioned_implementation = partition_by_ast && has_wildcards;

    if (is_partitioned_implementation)
    {
        return std::make_shared<PartitionedHDFSSink>(
            partition_by_ast,
            uri,
            format_name,
            metadata_snapshot->getSampleBlock(),
            getContext(),
            chooseCompressionMethod(uri, compression_method));
    }
    else
    {
        return std::make_shared<HDFSSink>(uri,
            format_name,
            metadata_snapshot->getSampleBlock(),
            getContext(),
            chooseCompressionMethod(uri, compression_method));
    }
}

void StorageHDFS::truncate(const ASTPtr & /* query */, const StorageMetadataPtr &, ContextPtr local_context, TableExclusiveLockHolder &)
{
    const size_t begin_of_path = uri.find('/', uri.find("//") + 2);
    const String path = uri.substr(begin_of_path);
    const String url = uri.substr(0, begin_of_path);

    HDFSBuilderWrapper builder = createHDFSBuilder(url + "/", local_context->getGlobalContext()->getConfigRef());
    HDFSFSPtr fs = createHDFSFS(builder.get());

    int ret = hdfsDelete(fs.get(), path.data(), 0);
    if (ret)
        throw Exception(ErrorCodes::ACCESS_DENIED, "Unable to truncate hdfs table: {}", std::string(hdfsGetLastError()));
}


void registerStorageHDFS(StorageFactory & factory)
{
    factory.registerStorage("HDFS", [](const StorageFactory::Arguments & args)
    {
        ASTs & engine_args = args.engine_args;

        if (engine_args.empty() || engine_args.size() > 3)
            throw Exception(
                "Storage HDFS requires 1, 2 or 3 arguments: url, name of used format (taken from file extension by default) and optional compression method.", ErrorCodes::NUMBER_OF_ARGUMENTS_DOESNT_MATCH);

        engine_args[0] = evaluateConstantExpressionOrIdentifierAsLiteral(engine_args[0], args.getLocalContext());

        String url = engine_args[0]->as<ASTLiteral &>().value.safeGet<String>();

        String format_name = "auto";
        if (engine_args.size() > 1)
        {
            engine_args[1] = evaluateConstantExpressionOrIdentifierAsLiteral(engine_args[1], args.getLocalContext());
            format_name = engine_args[1]->as<ASTLiteral &>().value.safeGet<String>();
        }

        if (format_name == "auto")
            format_name = FormatFactory::instance().getFormatFromFileName(url, true);

        String compression_method;
        if (engine_args.size() == 3)
        {
            engine_args[2] = evaluateConstantExpressionOrIdentifierAsLiteral(engine_args[2], args.getLocalContext());
            compression_method = engine_args[2]->as<ASTLiteral &>().value.safeGet<String>();
        } else compression_method = "auto";

        ASTPtr partition_by;
        if (args.storage_def->partition_by)
            partition_by = args.storage_def->partition_by->clone();

        return StorageHDFS::create(
            url, args.table_id, format_name, args.columns, args.constraints, args.comment, args.getContext(), compression_method, false, partition_by);
    },
    {
        .supports_sort_order = true, // for partition by
        .supports_schema_inference = true,
        .source_access_type = AccessType::HDFS,
    });
}

NamesAndTypesList StorageHDFS::getVirtuals() const
{
    return NamesAndTypesList{
        {"_path", std::make_shared<DataTypeString>()},
        {"_file", std::make_shared<DataTypeString>()}
    };
}

}

#endif<|MERGE_RESOLUTION|>--- conflicted
+++ resolved
@@ -230,16 +230,15 @@
 
 Block HDFSSource::getBlockForSource(
     const StorageHDFSPtr & storage,
-    const StorageMetadataPtr & metadata_snapshot,
+    const StorageSnapshotPtr & storage_snapshot,
     const ColumnsDescription & columns_description,
     bool need_path_column,
     bool need_file_column)
 {
     if (storage->isColumnOriented())
-        return metadata_snapshot->getSampleBlockForColumns(
-            columns_description.getNamesOfPhysical(), storage->getVirtuals(), storage->getStorageID());
+        return storage_snapshot->getSampleBlockForColumns(columns_description.getNamesOfPhysical());
     else
-        return getHeader(metadata_snapshot, need_path_column, need_file_column);
+        return getHeader(storage_snapshot->metadata, need_path_column, need_file_column);
 }
 
 HDFSSource::DisclosedGlobIterator::DisclosedGlobIterator(ContextPtr context_, const String & uri)
@@ -251,51 +250,19 @@
 }
 
 
-<<<<<<< HEAD
-    static Block getBlockForSource(
-        const StorageHDFSPtr & storage,
-        const StorageSnapshotPtr & storage_snapshot,
-        const ColumnsDescription & columns_description,
-        const SourcesInfoPtr & files_info)
-    {
-        if (storage->isColumnOriented())
-            return storage_snapshot->getSampleBlockForColumns(columns_description.getNamesOfPhysical());
-        else
-            return getHeader(storage_snapshot->metadata, files_info->need_path_column, files_info->need_file_column);
-    }
-
-    HDFSSource(
-        StorageHDFSPtr storage_,
-        const StorageSnapshotPtr & storage_snapshot_,
-        ContextPtr context_,
-        UInt64 max_block_size_,
-        SourcesInfoPtr source_info_,
-        String uri_without_path_,
-        ColumnsDescription columns_description_)
-        : SourceWithProgress(getBlockForSource(storage_, storage_snapshot_, columns_description_, source_info_))
-        , WithContext(context_)
-        , storage(std::move(storage_))
-        , storage_snapshot(storage_snapshot_)
-        , source_info(std::move(source_info_))
-        , uri_without_path(std::move(uri_without_path_))
-        , max_block_size(max_block_size_)
-        , columns_description(std::move(columns_description_))
-    {
-    }
-=======
 HDFSSource::HDFSSource(
     StorageHDFSPtr storage_,
-    const StorageMetadataPtr & metadata_snapshot_,
+    const StorageSnapshotPtr & storage_snapshot_,
     ContextPtr context_,
     UInt64 max_block_size_,
     bool need_path_column_,
     bool need_file_column_,
     std::shared_ptr<IteratorWrapper> file_iterator_,
     ColumnsDescription columns_description_)
-    : SourceWithProgress(getBlockForSource(storage_, metadata_snapshot_, columns_description_, need_path_column_, need_file_column_))
+    : SourceWithProgress(getBlockForSource(storage_, storage_snapshot_, columns_description_, need_path_column_, need_file_column_))
     , WithContext(context_)
     , storage(std::move(storage_))
-    , metadata_snapshot(metadata_snapshot_)
+    , storage_snapshot(storage_snapshot_)
     , max_block_size(max_block_size_)
     , need_path_column(need_path_column_)
     , need_file_column(need_file_column_)
@@ -319,7 +286,6 @@
     const size_t begin_of_path = current_path.find('/', current_path.find("//") + 2);
     const String path_from_uri = current_path.substr(begin_of_path);
     const String uri_without_path = current_path.substr(0, begin_of_path);
->>>>>>> 9b3a36a4
 
     auto compression = chooseCompressionMethod(path_from_uri, storage->compression_method);
     read_buf = wrapReadBufferWithCompressionMethod(std::make_unique<ReadBufferFromHDFS>(uri_without_path, path_from_uri, getContext()->getGlobalContext()->getConfigRef()), compression);
@@ -327,8 +293,8 @@
     auto get_block_for_format = [&]() -> Block
     {
         if (storage->isColumnOriented())
-            return metadata_snapshot->getSampleBlockForColumns(columns_description.getNamesOfPhysical());
-        return metadata_snapshot->getSampleBlock();
+            return storage_snapshot->getSampleBlockForColumns(columns_description.getNamesOfPhysical());
+        return storage_snapshot->metadata->getSampleBlock();
     };
 
     auto input_format = getContext()->getInputFormat(storage->format_name, *read_buf, get_block_for_format(), max_block_size);
@@ -357,35 +323,11 @@
     if (!reader)
         return {};
 
-<<<<<<< HEAD
-                auto get_block_for_format = [&]() -> Block
-                {
-                    if (storage->isColumnOriented())
-                        return storage_snapshot->getSampleBlockForColumns(columns_description.getNamesOfPhysical());
-                    return storage_snapshot->metadata->getSampleBlock();
-                };
-
-                auto input_format = getContext()->getInputFormat(storage->format_name, *read_buf, get_block_for_format(), max_block_size);
-
-                QueryPipelineBuilder builder;
-                builder.init(Pipe(input_format));
-                if (columns_description.hasDefaults())
-                {
-                    builder.addSimpleTransform([&](const Block & header)
-                    {
-                        return std::make_shared<AddingDefaultsTransform>(header, columns_description, *input_format, getContext());
-                    });
-                }
-                pipeline = std::make_unique<QueryPipeline>(QueryPipelineBuilder::getPipeline(std::move(builder)));
-                reader = std::make_unique<PullingPipelineExecutor>(*pipeline);
-            }
-=======
     Chunk chunk;
     if (reader->pull(chunk))
     {
         Columns columns = chunk.getColumns();
         UInt64 num_rows = chunk.getNumRows();
->>>>>>> 9b3a36a4
 
         /// Enrich with virtual columns.
         if (need_path_column)
@@ -415,22 +357,6 @@
     return generate();
 }
 
-<<<<<<< HEAD
-private:
-    StorageHDFSPtr storage;
-    StorageSnapshotPtr storage_snapshot;
-    SourcesInfoPtr source_info;
-    String uri_without_path;
-    UInt64 max_block_size;
-    ColumnsDescription columns_description;
-
-    std::unique_ptr<ReadBuffer> read_buf;
-    std::unique_ptr<QueryPipeline> pipeline;
-    std::unique_ptr<PullingPipelineExecutor> reader;
-    String current_path;
-};
-=======
->>>>>>> 9b3a36a4
 
 class HDFSSink : public SinkToStorage
 {
