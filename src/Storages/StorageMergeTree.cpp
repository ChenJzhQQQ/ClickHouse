#include "StorageMergeTree.h"
#include "Storages/MergeTree/IMergeTreeDataPart.h"

#include <optional>

#include <base/sort.h>
#include <Backups/BackupEntriesCollector.h>
#include <Databases/IDatabase.h>
#include <Common/escapeForFileName.h>
#include <Common/typeid_cast.h>
#include <Common/ThreadPool.h>
#include <Interpreters/InterpreterAlterQuery.h>
#include <Interpreters/PartLog.h>
#include <Interpreters/MutationsInterpreter.h>
#include <Interpreters/Context.h>
#include <Interpreters/TransactionLog.h>
#include <IO/copyData.h>
#include <Parsers/ASTCheckQuery.h>
#include <Parsers/ASTFunction.h>
#include <Parsers/ASTLiteral.h>
#include <Parsers/ASTPartition.h>
#include <Parsers/ASTSetQuery.h>
#include <Parsers/queryToString.h>
#include <Parsers/formatAST.h>
#include <Storages/MergeTree/MergeTreeData.h>
#include <Storages/MergeTree/ActiveDataPartSet.h>
#include <Storages/AlterCommands.h>
#include <Storages/PartitionCommands.h>
#include <Storages/MergeTree/MergeTreeSink.h>
#include <Storages/MergeTree/MergeTreeDataPartInMemory.h>
#include <Storages/MergeTree/MergePlainMergeTreeTask.h>
#include <Storages/MergeTree/PartitionPruner.h>
#include <Storages/MergeTree/MergeList.h>
#include <Storages/MergeTree/checkDataPart.h>
#include <QueryPipeline/Pipe.h>
#include <Processors/QueryPlan/QueryPlan.h>
#include <Processors/QueryPlan/BuildQueryPipelineSettings.h>
#include <Processors/QueryPlan/Optimizations/QueryPlanOptimizationSettings.h>

namespace DB
{


namespace ErrorCodes
{
    extern const int NOT_IMPLEMENTED;
    extern const int LOGICAL_ERROR;
    extern const int NOT_ENOUGH_SPACE;
    extern const int BAD_ARGUMENTS;
    extern const int INCORRECT_DATA;
    extern const int CANNOT_ASSIGN_OPTIMIZE;
    extern const int TIMEOUT_EXCEEDED;
    extern const int UNKNOWN_POLICY;
    extern const int NO_SUCH_DATA_PART;
    extern const int ABORTED;
}

namespace ActionLocks
{
    extern const StorageActionBlockType PartsMerge;
    extern const StorageActionBlockType PartsTTLMerge;
    extern const StorageActionBlockType PartsMove;
}

static MergeTreeTransactionPtr tryGetTransactionForMutation(const MergeTreeMutationEntry & mutation, Poco::Logger * log = nullptr)
{
    assert(!mutation.tid.isEmpty());
    if (mutation.tid.isPrehistoric())
        return {};

    auto txn = TransactionLog::instance().tryGetRunningTransaction(mutation.tid.getHash());
    if (txn)
        return txn;

    if (log)
        LOG_WARNING(log, "Cannot find transaction {} which had started mutation {}, probably it finished", mutation.tid, mutation.file_name);

    return {};
}


StorageMergeTree::StorageMergeTree(
    const StorageID & table_id_,
    const String & relative_data_path_,
    const StorageInMemoryMetadata & metadata_,
    bool attach,
    ContextMutablePtr context_,
    const String & date_column_name,
    const MergingParams & merging_params_,
    std::unique_ptr<MergeTreeSettings> storage_settings_,
    bool has_force_restore_data_flag)
    : MergeTreeData(
        table_id_,
        relative_data_path_,
        metadata_,
        context_,
        date_column_name,
        merging_params_,
        std::move(storage_settings_),
        false,      /// require_part_metadata
        attach)
    , reader(*this)
    , writer(*this)
    , merger_mutator(*this, getContext()->getMergeMutateExecutor()->getMaxTasksCount())
{
    loadDataParts(has_force_restore_data_flag);

    if (!attach && !getDataPartsForInternalUsage().empty())
        throw Exception("Data directory for table already containing data parts - probably it was unclean DROP table or manual intervention. You must either clear directory by hand or use ATTACH TABLE instead of CREATE TABLE if you need to use that parts.", ErrorCodes::INCORRECT_DATA);

    increment.set(getMaxBlockNumber());

    loadMutations();
    loadDeduplicationLog();
}


void StorageMergeTree::startup()
{
    clearOldPartsFromFilesystem();
    clearOldWriteAheadLogs();
    clearEmptyParts();

    /// Temporary directories contain incomplete results of merges (after forced restart)
    ///  and don't allow to reinitialize them, so delete each of them immediately
    clearOldTemporaryDirectories(0, {"tmp_", "delete_tmp_", "tmp-fetch_"});

    /// NOTE background task will also do the above cleanups periodically.
    time_after_previous_cleanup_parts.restart();
    time_after_previous_cleanup_temporary_directories.restart();

    /// Do not schedule any background jobs if current storage has static data files.
    if (isStaticStorage())
        return;

    try
    {
        background_operations_assignee.start();
        startBackgroundMovesIfNeeded();
        startOutdatedDataPartsLoadingTask();
    }
    catch (...)
    {
        /// Exception safety: failed "startup" does not require a call to "shutdown" from the caller.
        /// And it should be able to safely destroy table after exception in "startup" method.
        /// It means that failed "startup" must not create any background tasks that we will have to wait.
        try
        {
            shutdown();
        }
        catch (...)
        {
            std::terminate();
        }

        /// Note: after failed "startup", the table will be in a state that only allows to destroy the object.
        throw;
    }
}

void StorageMergeTree::flush()
{
    if (flush_called.exchange(true))
        return;

    flushAllInMemoryPartsIfNeeded();
}

void StorageMergeTree::shutdown()
{
    if (shutdown_called.exchange(true))
        return;

    /// Unlock all waiting mutations
    {
        std::lock_guard lock(mutation_wait_mutex);
        mutation_wait_event.notify_all();
    }

    /// We need to wait for loading of oudated data parts
    /// for correct execution of 'clearOldPartsFromFilesystem'
    waitForOutdatedPartsToBeLoaded();
    stopOutdatedDataPartsLoadingTask();

    merger_mutator.merges_blocker.cancelForever();
    parts_mover.moves_blocker.cancelForever();

    background_operations_assignee.finish();
    background_moves_assignee.finish();

    if (deduplication_log)
        deduplication_log->shutdown();

    try
    {
        /// We clear all old parts after stopping all background operations.
        /// It's important, because background operations can produce temporary
        /// parts which will remove themselves in their destructors. If so, we
        /// may have race condition between our remove call and background
        /// process.
        /// Do not clear old parts in case when server is shutting down because it failed to start due to some exception.

        if (Context::getGlobalContextInstance()->getApplicationType() == Context::ApplicationType::SERVER
            && Context::getGlobalContextInstance()->isServerCompletelyStarted())
            clearOldPartsFromFilesystem(true);
    }
    catch (...)
    {
        /// Example: the case of readonly filesystem, we have failure removing old parts.
        /// Should not prevent table shutdown.
        tryLogCurrentException(log);
    }
}


StorageMergeTree::~StorageMergeTree()
{
    shutdown();
}

void StorageMergeTree::read(
    QueryPlan & query_plan,
    const Names & column_names,
    const StorageSnapshotPtr & storage_snapshot,
    SelectQueryInfo & query_info,
    ContextPtr local_context,
    QueryProcessingStage::Enum processed_stage,
    size_t max_block_size,
    size_t num_streams)
{
    /// If true, then we will ask initiator if we can read chosen ranges
    bool enable_parallel_reading = local_context->getClientInfo().collaborate_with_initiator;

    if (enable_parallel_reading)
        LOG_TRACE(log, "Parallel reading from replicas enabled: {}", enable_parallel_reading);

    if (auto plan = reader.read(
        column_names, storage_snapshot, query_info, local_context, max_block_size, num_streams, processed_stage, nullptr, enable_parallel_reading))
        query_plan = std::move(*plan);

    /// Now, copy of parts that is required for the query, stored in the processors,
    /// while snapshot_data.parts includes all parts, even one that had been filtered out with partition pruning,
    /// reset them to avoid holding them.
    auto & snapshot_data = assert_cast<MergeTreeData::SnapshotData &>(*storage_snapshot->data);
    snapshot_data.parts = {};
}

std::optional<UInt64> StorageMergeTree::totalRows(const Settings &) const
{
    return getTotalActiveSizeInRows();
}

std::optional<UInt64> StorageMergeTree::totalRowsByPartitionPredicate(const SelectQueryInfo & query_info, ContextPtr local_context) const
{
    auto parts = getVisibleDataPartsVector(local_context);
    return totalRowsByPartitionPredicateImpl(query_info, local_context, parts);
}

std::optional<UInt64> StorageMergeTree::totalBytes(const Settings &) const
{
    return getTotalActiveSizeInBytes();
}

SinkToStoragePtr
StorageMergeTree::write(const ASTPtr & /*query*/, const StorageMetadataPtr & metadata_snapshot, ContextPtr local_context)
{
    const auto & settings = local_context->getSettingsRef();
    return std::make_shared<MergeTreeSink>(
        *this, metadata_snapshot, settings.max_partitions_per_insert_block, local_context);
}

void StorageMergeTree::checkTableCanBeDropped() const
{
    auto table_id = getStorageID();
    getContext()->checkTableCanBeDropped(table_id.database_name, table_id.table_name, getTotalActiveSizeInBytes());
}

void StorageMergeTree::drop()
{
    shutdown();
    /// In case there is read-only disk we cannot allow to call dropAllData(), but dropping tables is allowed.
    if (isStaticStorage())
        return;
    dropAllData();
}

<<<<<<< HEAD
void StorageMergeTree::truncate(const ASTPtr &, const StorageMetadataPtr &, ContextPtr local_context, TableExclusiveLockHolder &)
{
    waitForOutdatedPartsToBeLoaded();

    {
        /// Asks to complete merges and does not allow them to start.
        /// This protects against "revival" of data for a removed partition after completion of merge.
        auto merge_blocker = stopMergesAndWait();

        auto data_parts_lock = lockParts();
        auto parts_to_remove = getVisibleDataPartsVectorUnlocked(local_context, data_parts_lock);
        removePartsFromWorkingSet(local_context->getCurrentTransaction().get(), parts_to_remove, true, data_parts_lock);

        LOG_INFO(log, "Removed {} parts.", parts_to_remove.size());
    }

    clearOldMutations(true);
    clearOldPartsFromFilesystem();
}


=======
>>>>>>> ce349632
void StorageMergeTree::alter(
    const AlterCommands & commands,
    ContextPtr local_context,
    AlterLockHolder & table_lock_holder)
{
    if (local_context->getCurrentTransaction() && local_context->getSettingsRef().throw_on_unsupported_query_inside_transaction)
        throw Exception(ErrorCodes::NOT_IMPLEMENTED, "ALTER METADATA is not supported inside transactions");

    auto table_id = getStorageID();
    auto old_storage_settings = getSettings();

    StorageInMemoryMetadata new_metadata = getInMemoryMetadata();
    StorageInMemoryMetadata old_metadata = getInMemoryMetadata();
    auto maybe_mutation_commands = commands.getMutationCommands(new_metadata, local_context->getSettingsRef().materialize_ttl_after_modify, local_context);
    Int64 mutation_version = -1;
    commands.apply(new_metadata, local_context);

    /// This alter can be performed at new_metadata level only
    if (commands.isSettingsAlter())
    {
        changeSettings(new_metadata.settings_changes, table_lock_holder);

        DatabaseCatalog::instance().getDatabase(table_id.database_name)->alterTable(local_context, table_id, new_metadata);
    }
    else
    {
        {
            changeSettings(new_metadata.settings_changes, table_lock_holder);
            checkTTLExpressions(new_metadata, old_metadata);
            /// Reinitialize primary key because primary key column types might have changed.
            setProperties(new_metadata, old_metadata);

            DatabaseCatalog::instance().getDatabase(table_id.database_name)->alterTable(local_context, table_id, new_metadata);

            if (!maybe_mutation_commands.empty())
                mutation_version = startMutation(maybe_mutation_commands, local_context);
        }

        {
            /// Reset Object columns, because column of type
            /// Object may be added or dropped by alter.
            auto parts_lock = lockParts();
            resetObjectColumnsFromActiveParts(parts_lock);
        }

        /// Always execute required mutations synchronously, because alters
        /// should be executed in sequential order.
        if (!maybe_mutation_commands.empty())
            waitForMutation(mutation_version);
    }

    {
        /// Some additional changes in settings
        auto new_storage_settings = getSettings();

        if (old_storage_settings->non_replicated_deduplication_window != new_storage_settings->non_replicated_deduplication_window)
        {
            /// We cannot place this check into settings sanityCheck because it depends on format_version.
            /// sanityCheck must work event without storage.
            if (new_storage_settings->non_replicated_deduplication_window != 0 && format_version < MERGE_TREE_DATA_MIN_FORMAT_VERSION_WITH_CUSTOM_PARTITIONING)
                throw Exception("Deduplication for non-replicated MergeTree in old syntax is not supported", ErrorCodes::BAD_ARGUMENTS);

            deduplication_log->setDeduplicationWindowSize(new_storage_settings->non_replicated_deduplication_window);
        }
    }
}


/// While exists, marks parts as 'currently_merging_mutating_parts' and reserves free space on filesystem.
CurrentlyMergingPartsTagger::CurrentlyMergingPartsTagger(
    FutureMergedMutatedPartPtr future_part_,
    size_t total_size,
    StorageMergeTree & storage_,
    const StorageMetadataPtr & metadata_snapshot,
    bool is_mutation)
    : future_part(future_part_), storage(storage_)
{
    /// Assume mutex is already locked, because this method is called from mergeTask.

    /// if we mutate part, than we should reserve space on the same disk, because mutations possible can create hardlinks
    if (is_mutation)
    {
        reserved_space = storage.tryReserveSpace(total_size, future_part->parts[0]->getDataPartStorage());
    }
    else
    {
        IMergeTreeDataPart::TTLInfos ttl_infos;
        size_t max_volume_index = 0;
        for (auto & part_ptr : future_part->parts)
        {
            ttl_infos.update(part_ptr->ttl_infos);
            auto disk_name = part_ptr->getDataPartStorage().getDiskName();
            size_t volume_index = storage.getStoragePolicy()->getVolumeIndexByDiskName(disk_name);
            max_volume_index = std::max(max_volume_index, volume_index);
        }

        reserved_space = storage.balancedReservation(
            metadata_snapshot,
            total_size,
            max_volume_index,
            future_part->name,
            future_part->part_info,
            future_part->parts,
            &tagger,
            &ttl_infos);

        if (!reserved_space)
            reserved_space
                = storage.tryReserveSpacePreferringTTLRules(metadata_snapshot, total_size, ttl_infos, time(nullptr), max_volume_index);
    }

    if (!reserved_space)
    {
        if (is_mutation)
            throw Exception("Not enough space for mutating part '" + future_part->parts[0]->name + "'", ErrorCodes::NOT_ENOUGH_SPACE);
        else
            throw Exception("Not enough space for merging parts", ErrorCodes::NOT_ENOUGH_SPACE);
    }

    future_part->updatePath(storage, reserved_space.get());

    for (const auto & part : future_part->parts)
    {
        if (storage.currently_merging_mutating_parts.contains(part))
            throw Exception("Tagging already tagged part " + part->name + ". This is a bug.", ErrorCodes::LOGICAL_ERROR);
    }
    storage.currently_merging_mutating_parts.insert(future_part->parts.begin(), future_part->parts.end());
}

CurrentlyMergingPartsTagger::~CurrentlyMergingPartsTagger()
{
    std::lock_guard lock(storage.currently_processing_in_background_mutex);

    for (const auto & part : future_part->parts)
    {
        if (!storage.currently_merging_mutating_parts.contains(part))
            std::terminate();
        storage.currently_merging_mutating_parts.erase(part);
    }

    storage.currently_processing_in_background_condition.notify_all();
}

Int64 StorageMergeTree::startMutation(const MutationCommands & commands, ContextPtr query_context)
{
    /// Choose any disk, because when we load mutations we search them at each disk
    /// where storage can be placed. See loadMutations().
    auto disk = getStoragePolicy()->getAnyDisk();
    TransactionID current_tid = Tx::PrehistoricTID;
    String additional_info;
    auto txn = query_context->getCurrentTransaction();
    if (txn)
    {
        current_tid = txn->tid;
        additional_info = fmt::format(" (TID: {}; TIDH: {})", current_tid, current_tid.getHash());
    }

    Int64 version;
    {
        std::lock_guard lock(currently_processing_in_background_mutex);

        MergeTreeMutationEntry entry(commands, disk, relative_data_path, insert_increment.get(), current_tid, getContext()->getWriteSettings());
        version = increment.get();
        entry.commit(version);
        String mutation_id = entry.file_name;
        if (txn)
            txn->addMutation(shared_from_this(), mutation_id);
        bool inserted = current_mutations_by_version.try_emplace(version, std::move(entry)).second;
        if (!inserted)
            throw Exception(ErrorCodes::LOGICAL_ERROR, "Mutation {} already exists, it's a bug", version);

        LOG_INFO(log, "Added mutation: {}{}", mutation_id, additional_info);
    }
    background_operations_assignee.trigger();
    return version;
}


void StorageMergeTree::updateMutationEntriesErrors(FutureMergedMutatedPartPtr result_part, bool is_successful, const String & exception_message)
{
    /// Update the information about failed parts in the system.mutations table.

    Int64 sources_data_version = result_part->parts.at(0)->info.getDataVersion();
    Int64 result_data_version = result_part->part_info.getDataVersion();
    if (sources_data_version != result_data_version)
    {
        std::lock_guard lock(currently_processing_in_background_mutex);
        auto mutations_begin_it = current_mutations_by_version.upper_bound(sources_data_version);
        auto mutations_end_it = current_mutations_by_version.upper_bound(result_data_version);

        for (auto it = mutations_begin_it; it != mutations_end_it; ++it)
        {
            MergeTreeMutationEntry & entry = it->second;
            if (is_successful)
            {
                if (!entry.latest_failed_part.empty() && result_part->part_info.contains(entry.latest_failed_part_info))
                {
                    entry.latest_failed_part.clear();
                    entry.latest_failed_part_info = MergeTreePartInfo();
                    entry.latest_fail_time = 0;
                    entry.latest_fail_reason.clear();
                }
            }
            else
            {
                entry.latest_failed_part = result_part->parts.at(0)->name;
                entry.latest_failed_part_info = result_part->parts.at(0)->info;
                entry.latest_fail_time = time(nullptr);
                entry.latest_fail_reason = exception_message;
            }
        }
    }

    std::unique_lock lock(mutation_wait_mutex);
    mutation_wait_event.notify_all();
}

void StorageMergeTree::waitForMutation(Int64 version)
{
    String mutation_id = MergeTreeMutationEntry::versionToFileName(version);
    waitForMutation(version, mutation_id);
}

void StorageMergeTree::waitForMutation(const String & mutation_id)
{
    Int64 version = MergeTreeMutationEntry::parseFileName(mutation_id);
    waitForMutation(version, mutation_id);
}

void StorageMergeTree::waitForMutation(Int64 version, const String & mutation_id)
{
    LOG_INFO(log, "Waiting mutation: {}", mutation_id);
    {
        auto check = [version, this]()
        {
            if (shutdown_called)
                return true;
            auto mutation_status = getIncompleteMutationsStatus(version);
            return !mutation_status || mutation_status->is_done || !mutation_status->latest_fail_reason.empty();
        };

        std::unique_lock lock(mutation_wait_mutex);
        mutation_wait_event.wait(lock, check);
    }

    /// At least we have our current mutation
    std::set<String> mutation_ids;
    mutation_ids.insert(mutation_id);

    auto mutation_status = getIncompleteMutationsStatus(version, &mutation_ids);
    checkMutationStatus(mutation_status, mutation_ids);

    LOG_INFO(log, "Mutation {} done", mutation_id);
}

void StorageMergeTree::setMutationCSN(const String & mutation_id, CSN csn)
{
    LOG_INFO(log, "Writing CSN {} for mutation {}", csn, mutation_id);
    UInt64 version = MergeTreeMutationEntry::parseFileName(mutation_id);

    std::lock_guard lock(currently_processing_in_background_mutex);
    auto it = current_mutations_by_version.find(version);
    if (it == current_mutations_by_version.end())
        throw Exception(ErrorCodes::LOGICAL_ERROR, "Cannot find mutation {}", mutation_id);
    it->second.writeCSN(csn);
}

void StorageMergeTree::mutate(const MutationCommands & commands, ContextPtr query_context)
{
    /// Validate partition IDs (if any) before starting mutation
    getPartitionIdsAffectedByCommands(commands, query_context);

    Int64 version = startMutation(commands, query_context);

    if (query_context->getSettingsRef().mutations_sync > 0 || query_context->getCurrentTransaction())
        waitForMutation(version);
}

bool StorageMergeTree::hasLightweightDeletedMask() const
{
    return has_lightweight_delete_parts.load(std::memory_order_relaxed);
}

namespace
{

struct PartVersionWithName
{
    Int64 version;
    String name;
};

bool comparator(const PartVersionWithName & f, const PartVersionWithName & s)
{
    return f.version < s.version;
}

}

std::optional<MergeTreeMutationStatus> StorageMergeTree::getIncompleteMutationsStatus(Int64 mutation_version, std::set<String> * mutation_ids) const
{
    std::lock_guard lock(currently_processing_in_background_mutex);

    auto current_mutation_it = current_mutations_by_version.find(mutation_version);
    /// Killed
    if (current_mutation_it == current_mutations_by_version.end())
        return {};

    MergeTreeMutationStatus result{.is_done = false};

    const auto & mutation_entry = current_mutation_it->second;

    auto txn = tryGetTransactionForMutation(mutation_entry, log);
    assert(txn || mutation_entry.tid.isPrehistoric());
    auto data_parts = getVisibleDataPartsVector(txn);
    for (const auto & data_part : data_parts)
    {
        Int64 data_version = data_part->info.getDataVersion();
        if (data_version < mutation_version)
        {
            if (!mutation_entry.latest_fail_reason.empty())
            {
                result.latest_failed_part = mutation_entry.latest_failed_part;
                result.latest_fail_reason = mutation_entry.latest_fail_reason;
                result.latest_fail_time = mutation_entry.latest_fail_time;

                /// Fill all mutations which failed with the same error
                /// (we can execute several mutations together)
                if (mutation_ids)
                {
                    auto mutations_begin_it = current_mutations_by_version.upper_bound(data_version);

                    for (auto it = mutations_begin_it; it != current_mutations_by_version.end(); ++it)
                        /// All mutations with the same failure
                        if (it->second.latest_fail_reason == result.latest_fail_reason)
                            mutation_ids->insert(it->second.file_name);
                }
            }
            else if (txn)
            {
                /// Part is locked by concurrent transaction, most likely it will never be mutated
                TIDHash part_locked = data_part->version.removal_tid_lock.load();
                if (part_locked && part_locked != mutation_entry.tid.getHash())
                {
                    result.latest_failed_part = data_part->name;
                    result.latest_fail_reason = fmt::format("Serialization error: part {} is locked by transaction {}", data_part->name, part_locked);
                    result.latest_fail_time = time(nullptr);
                }
            }

            return result;
        }
    }

    result.is_done = true;
    return result;
}

std::vector<MergeTreeMutationStatus> StorageMergeTree::getMutationsStatus() const
{
    std::lock_guard lock(currently_processing_in_background_mutex);

    std::vector<PartVersionWithName> part_versions_with_names;
    auto data_parts = getDataPartsVectorForInternalUsage();
    part_versions_with_names.reserve(data_parts.size());
    for (const auto & part : data_parts)
        part_versions_with_names.emplace_back(PartVersionWithName{part->info.getDataVersion(), part->name});
    std::sort(part_versions_with_names.begin(), part_versions_with_names.end(), comparator);

    std::vector<MergeTreeMutationStatus> result;
    for (const auto & kv : current_mutations_by_version)
    {
        Int64 mutation_version = kv.first;
        const MergeTreeMutationEntry & entry = kv.second;
        const PartVersionWithName needle{mutation_version, ""};
        auto versions_it = std::lower_bound(
            part_versions_with_names.begin(), part_versions_with_names.end(), needle, comparator);

        size_t parts_to_do = versions_it - part_versions_with_names.begin();
        Names parts_to_do_names;
        parts_to_do_names.reserve(parts_to_do);
        for (size_t i = 0; i < parts_to_do; ++i)
            parts_to_do_names.push_back(part_versions_with_names[i].name);

        std::map<String, Int64> block_numbers_map({{"", entry.block_number}});

        for (const MutationCommand & command : entry.commands)
        {
            WriteBufferFromOwnString buf;
            formatAST(*command.ast, buf, false, true);
            result.push_back(MergeTreeMutationStatus
            {
                entry.file_name,
                buf.str(),
                entry.create_time,
                block_numbers_map,
                parts_to_do_names,
                /* is_done = */parts_to_do_names.empty(),
                entry.latest_failed_part,
                entry.latest_fail_time,
                entry.latest_fail_reason,
            });
        }
    }

    return result;
}

CancellationCode StorageMergeTree::killMutation(const String & mutation_id)
{
    LOG_TRACE(log, "Killing mutation {}", mutation_id);
    UInt64 mutation_version = MergeTreeMutationEntry::tryParseFileName(mutation_id);
    if (!mutation_version)
        return CancellationCode::NotFound;

    std::optional<MergeTreeMutationEntry> to_kill;
    {
        std::lock_guard lock(currently_processing_in_background_mutex);
        auto it = current_mutations_by_version.find(mutation_version);
        if (it != current_mutations_by_version.end())
        {
            to_kill.emplace(std::move(it->second));
            current_mutations_by_version.erase(it);
        }
    }

    if (!to_kill)
        return CancellationCode::NotFound;

    if (auto txn = tryGetTransactionForMutation(*to_kill, log))
    {
        LOG_TRACE(log, "Cancelling transaction {} which had started mutation {}", to_kill->tid, mutation_id);
        TransactionLog::instance().rollbackTransaction(txn);
    }

    getContext()->getMergeList().cancelPartMutations(getStorageID(), {}, to_kill->block_number);
    to_kill->removeFile();
    LOG_TRACE(log, "Cancelled part mutations and removed mutation file {}", mutation_id);
    {
        std::lock_guard<std::mutex> lock(mutation_wait_mutex);
        mutation_wait_event.notify_all();
    }

    /// Maybe there is another mutation that was blocked by the killed one. Try to execute it immediately.
    background_operations_assignee.trigger();

    return CancellationCode::CancelSent;
}

void StorageMergeTree::loadDeduplicationLog()
{
    auto settings = getSettings();
    if (settings->non_replicated_deduplication_window != 0 && format_version < MERGE_TREE_DATA_MIN_FORMAT_VERSION_WITH_CUSTOM_PARTITIONING)
        throw Exception("Deduplication for non-replicated MergeTree in old syntax is not supported", ErrorCodes::BAD_ARGUMENTS);

    auto disk = getDisks()[0];
    std::string path = fs::path(relative_data_path) / "deduplication_logs";
    deduplication_log = std::make_unique<MergeTreeDeduplicationLog>(path, settings->non_replicated_deduplication_window, format_version, disk);
    deduplication_log->load();
}

void StorageMergeTree::loadMutations()
{
    for (const auto & disk : getDisks())
    {
        for (auto it = disk->iterateDirectory(relative_data_path); it->isValid(); it->next())
        {
            if (startsWith(it->name(), "mutation_"))
            {
                MergeTreeMutationEntry entry(disk, relative_data_path, it->name());
                UInt64 block_number = entry.block_number;
                LOG_DEBUG(log, "Loading mutation: {} entry, commands size: {}", it->name(), entry.commands.size());

                if (!entry.tid.isPrehistoric() && !entry.csn)
                {
                    if (auto csn = TransactionLog::getCSN(entry.tid))
                    {
                        /// Transaction is committed => mutation is finished, but let's load it anyway (so it will be shown in system.mutations)
                        entry.writeCSN(csn);
                    }
                    else
                    {
                        TransactionLog::assertTIDIsNotOutdated(entry.tid);
                        LOG_DEBUG(log, "Mutation entry {} was created by transaction {}, but it was not committed. Removing mutation entry",
                                  it->name(), entry.tid);
                        disk->removeFile(it->path());
                        continue;
                    }
                }

                auto inserted = current_mutations_by_version.try_emplace(block_number, std::move(entry)).second;
                if (!inserted)
                    throw Exception(ErrorCodes::LOGICAL_ERROR, "Mutation {} already exists, it's a bug", block_number);
            }
            else if (startsWith(it->name(), "tmp_mutation_"))
            {
                disk->removeFile(it->path());
            }
        }
    }

    if (!current_mutations_by_version.empty())
        increment.value = std::max(increment.value.load(), current_mutations_by_version.rbegin()->first);
}

MergeMutateSelectedEntryPtr StorageMergeTree::selectPartsToMerge(
    const StorageMetadataPtr & metadata_snapshot,
    bool aggressive,
    const String & partition_id,
    bool final,
    String * out_disable_reason,
    TableLockHolder & /* table_lock_holder */,
    std::unique_lock<std::mutex> & lock,
    const MergeTreeTransactionPtr & txn,
    bool optimize_skip_merged_partitions,
    SelectPartsDecision * select_decision_out)
{
    auto data_settings = getSettings();

    auto future_part = std::make_shared<FutureMergedMutatedPart>();

    if (storage_settings.get()->assign_part_uuids)
        future_part->uuid = UUIDHelpers::generateV4();

    /// You must call destructor with unlocked `currently_processing_in_background_mutex`.
    CurrentlyMergingPartsTaggerPtr merging_tagger;
    MergeList::EntryPtr merge_entry;

    auto can_merge = [this, &lock](const DataPartPtr & left, const DataPartPtr & right, const MergeTreeTransaction * tx, String * disable_reason) -> bool
    {
        if (tx)
        {
            /// Cannot merge parts if some of them are not visible in current snapshot
            /// TODO Transactions: We can use simplified visibility rules (without CSN lookup) here
            if ((left && !left->version.isVisible(tx->getSnapshot(), Tx::EmptyTID))
                    || (right && !right->version.isVisible(tx->getSnapshot(), Tx::EmptyTID)))
            {
                if (disable_reason)
                    *disable_reason = "Some part is not visible in transaction";
                return false;
            }

            /// Do not try to merge parts that are locked for removal (merge will probably fail)
            if ((left && left->version.isRemovalTIDLocked())
                    || (right && right->version.isRemovalTIDLocked()))
            {
                if (disable_reason)
                    *disable_reason = "Some part is locked for removal in another cuncurrent transaction";
                return false;
            }
        }

        /// This predicate is checked for the first part of each range.
        /// (left = nullptr, right = "first part of partition")
        if (!left)
            return !currently_merging_mutating_parts.contains(right);
        return !currently_merging_mutating_parts.contains(left) && !currently_merging_mutating_parts.contains(right)
            && getCurrentMutationVersion(left, lock) == getCurrentMutationVersion(right, lock) && partsContainSameProjections(left, right);
    };

    SelectPartsDecision select_decision = SelectPartsDecision::CANNOT_SELECT;

    if (partition_id.empty())
    {
        UInt64 max_source_parts_size = merger_mutator.getMaxSourcePartsSizeForMerge();
        bool merge_with_ttl_allowed = getTotalMergesWithTTLInMergeList() < data_settings->max_number_of_merges_with_ttl_in_pool;

        /// TTL requirements is much more strict than for regular merge, so
        /// if regular not possible, than merge with ttl is not also not
        /// possible.
        if (max_source_parts_size > 0)
        {
            select_decision = merger_mutator.selectPartsToMerge(
                future_part,
                aggressive,
                max_source_parts_size,
                can_merge,
                merge_with_ttl_allowed,
                txn,
                out_disable_reason);
        }
        else if (out_disable_reason)
            *out_disable_reason = "Current value of max_source_parts_size is zero";
    }
    else
    {
        while (true)
        {
            select_decision = merger_mutator.selectAllPartsToMergeWithinPartition(
                future_part, can_merge, partition_id, final, metadata_snapshot, txn, out_disable_reason, optimize_skip_merged_partitions);
            auto timeout_ms = getSettings()->lock_acquire_timeout_for_background_operations.totalMilliseconds();
            auto timeout = std::chrono::milliseconds(timeout_ms);

            /// If final - we will wait for currently processing merges to finish and continue.
            if (final
                && select_decision != SelectPartsDecision::SELECTED
                && !currently_merging_mutating_parts.empty()
                && out_disable_reason
                && out_disable_reason->empty())
            {
                LOG_DEBUG(log, "Waiting for currently running merges ({} parts are merging right now) to perform OPTIMIZE FINAL",
                    currently_merging_mutating_parts.size());

                if (std::cv_status::timeout == currently_processing_in_background_condition.wait_for(lock, timeout))
                {
                    *out_disable_reason = fmt::format("Timeout ({} ms) while waiting for already running merges before running OPTIMIZE with FINAL", timeout_ms);
                    break;
                }
            }
            else
                break;
        }
    }

    /// In case of final we need to know the decision of select in StorageMergeTree::merge
    /// to treat NOTHING_TO_MERGE as successful merge (otherwise optimize final will be uncompleted)
    if (select_decision_out)
        *select_decision_out = select_decision;

    if (select_decision != SelectPartsDecision::SELECTED)
    {
        if (out_disable_reason)
        {
            if (!out_disable_reason->empty())
            {
                *out_disable_reason += ". ";
            }
            *out_disable_reason += "Cannot select parts for optimization";
        }

        return {};
    }

    /// Account TTL merge here to avoid exceeding the max_number_of_merges_with_ttl_in_pool limit
    if (isTTLMergeType(future_part->merge_type))
        getContext()->getMergeList().bookMergeWithTTL();

    merging_tagger = std::make_unique<CurrentlyMergingPartsTagger>(future_part, MergeTreeDataMergerMutator::estimateNeededDiskSpace(future_part->parts), *this, metadata_snapshot, false);
    return std::make_shared<MergeMutateSelectedEntry>(future_part, std::move(merging_tagger), std::make_shared<MutationCommands>());
}

bool StorageMergeTree::merge(
    bool aggressive,
    const String & partition_id,
    bool final,
    bool deduplicate,
    const Names & deduplicate_by_columns,
    const MergeTreeTransactionPtr & txn,
    String * out_disable_reason,
    bool optimize_skip_merged_partitions)
{
    auto table_lock_holder = lockForShare(RWLockImpl::NO_QUERY, getSettings()->lock_acquire_timeout_for_background_operations);
    auto metadata_snapshot = getInMemoryMetadataPtr();

    SelectPartsDecision select_decision;

    MergeMutateSelectedEntryPtr merge_mutate_entry;

    {
        std::unique_lock lock(currently_processing_in_background_mutex);
        if (merger_mutator.merges_blocker.isCancelled())
            throw Exception("Cancelled merging parts", ErrorCodes::ABORTED);

        merge_mutate_entry = selectPartsToMerge(
            metadata_snapshot,
            aggressive,
            partition_id,
            final,
            out_disable_reason,
            table_lock_holder,
            lock,
            txn,
            optimize_skip_merged_partitions,
            &select_decision);
    }

    /// If there is nothing to merge then we treat this merge as successful (needed for optimize final optimization)
    if (select_decision == SelectPartsDecision::NOTHING_TO_MERGE)
        return true;

    if (!merge_mutate_entry)
        return false;

    /// Copying a vector of columns `deduplicate by columns.
    IExecutableTask::TaskResultCallback f = [](bool) {};
    auto task = std::make_shared<MergePlainMergeTreeTask>(
        *this, metadata_snapshot, deduplicate, deduplicate_by_columns, merge_mutate_entry, table_lock_holder, f);

    task->setCurrentTransaction(MergeTreeTransactionHolder{}, MergeTreeTransactionPtr{txn});

    executeHere(task);

    return true;
}


bool StorageMergeTree::partIsAssignedToBackgroundOperation(const DataPartPtr & part) const
{
    std::lock_guard background_processing_lock(currently_processing_in_background_mutex);
    return currently_merging_mutating_parts.contains(part);
}

MergeMutateSelectedEntryPtr StorageMergeTree::selectPartsToMutate(
    const StorageMetadataPtr & metadata_snapshot, String * /* disable_reason */, TableLockHolder & /* table_lock_holder */,
    std::unique_lock<std::mutex> & /*currently_processing_in_background_mutex_lock*/)
{
    if (current_mutations_by_version.empty())
        return {};

    size_t max_source_part_size = merger_mutator.getMaxSourcePartSizeForMutation();
    if (max_source_part_size == 0)
    {
        LOG_DEBUG(
            log,
            "Not enough idle threads to apply mutations at the moment. See settings 'number_of_free_entries_in_pool_to_execute_mutation' "
            "and 'background_pool_size'");
        return {};
    }

    size_t max_ast_elements = getContext()->getSettingsRef().max_expanded_ast_elements;

    auto future_part = std::make_shared<FutureMergedMutatedPart>();
    if (storage_settings.get()->assign_part_uuids)
        future_part->uuid = UUIDHelpers::generateV4();

    CurrentlyMergingPartsTaggerPtr tagger;

    auto mutations_end_it = current_mutations_by_version.end();
    for (const auto & part : getDataPartsVectorForInternalUsage())
    {
        if (currently_merging_mutating_parts.contains(part))
            continue;

        auto mutations_begin_it = current_mutations_by_version.upper_bound(part->info.getDataVersion());
        if (mutations_begin_it == mutations_end_it)
            continue;

        if (max_source_part_size < part->getBytesOnDisk())
        {
            LOG_DEBUG(
                log,
                "Current max source part size for mutation is {} but part size {}. Will not mutate part {} yet",
                max_source_part_size,
                part->getBytesOnDisk(),
                part->name);
            continue;
        }

        TransactionID first_mutation_tid = mutations_begin_it->second.tid;
        MergeTreeTransactionPtr txn = tryGetTransactionForMutation(mutations_begin_it->second, log);
        assert(txn || first_mutation_tid.isPrehistoric());

        if (txn)
        {
            /// Mutate visible parts only
            /// NOTE Do not mutate visible parts in Outdated state, because it does not make sense:
            /// mutation will fail anyway due to serialization error.
            if (!part->version.isVisible(*txn))
                continue;
        }

        auto commands = std::make_shared<MutationCommands>();
        size_t current_ast_elements = 0;
        auto last_mutation_to_apply = mutations_end_it;
        for (auto it = mutations_begin_it; it != mutations_end_it; ++it)
        {
            /// Do not squash mutations from different transactions to be able to commit/rollback them independently.
            if (first_mutation_tid != it->second.tid)
                break;

            size_t commands_size = 0;
            MutationCommands commands_for_size_validation;
            for (const auto & command : it->second.commands)
            {
                if (command.type != MutationCommand::Type::DROP_COLUMN
                    && command.type != MutationCommand::Type::DROP_INDEX
                    && command.type != MutationCommand::Type::DROP_PROJECTION
                    && command.type != MutationCommand::Type::RENAME_COLUMN)
                {
                    commands_for_size_validation.push_back(command);
                }
                else
                {
                    commands_size += command.ast->size();
                }
            }

            if (!commands_for_size_validation.empty())
            {
                try
                {
                    auto fake_query_context = Context::createCopy(getContext());
                    fake_query_context->makeQueryContext();
                    fake_query_context->setCurrentQueryId("");
                    MutationsInterpreter interpreter(
                        shared_from_this(), metadata_snapshot, commands_for_size_validation, fake_query_context, false);
                    commands_size += interpreter.evaluateCommandsSize();
                }
                catch (...)
                {
                    tryLogCurrentException(log);
                    MergeTreeMutationEntry & entry = it->second;
                    entry.latest_fail_time = time(nullptr);
                    entry.latest_fail_reason = getCurrentExceptionMessage(false);
                    /// NOTE we should not skip mutations, because exception may be retryable (e.g. MEMORY_LIMIT_EXCEEDED)
                    break;
                }
            }

            if (current_ast_elements + commands_size >= max_ast_elements)
                break;

            current_ast_elements += commands_size;
            commands->insert(commands->end(), it->second.commands.begin(), it->second.commands.end());
            last_mutation_to_apply = it;
        }

        assert(commands->empty() == (last_mutation_to_apply == mutations_end_it));
        if (!commands->empty())
        {
            auto new_part_info = part->info;
            new_part_info.mutation = last_mutation_to_apply->first;

            future_part->parts.push_back(part);
            future_part->part_info = new_part_info;
            future_part->name = part->getNewName(new_part_info);
            future_part->type = part->getType();

            tagger = std::make_unique<CurrentlyMergingPartsTagger>(future_part, MergeTreeDataMergerMutator::estimateNeededDiskSpace({part}), *this, metadata_snapshot, true);
            return std::make_shared<MergeMutateSelectedEntry>(future_part, std::move(tagger), commands, txn);
        }
    }

    return {};
}


bool StorageMergeTree::scheduleDataProcessingJob(BackgroundJobsAssignee & assignee) //-V657
{
    if (shutdown_called)
        return false;

    assert(!isStaticStorage());

    auto metadata_snapshot = getInMemoryMetadataPtr();
    MergeMutateSelectedEntryPtr merge_entry, mutate_entry;

    auto share_lock = lockForShare(RWLockImpl::NO_QUERY, getSettings()->lock_acquire_timeout_for_background_operations);

    MergeTreeTransactionHolder transaction_for_merge;
    MergeTreeTransactionPtr txn;
    if (transactions_enabled.load(std::memory_order_relaxed))
    {
        /// TODO Transactions: avoid beginning transaction if there is nothing to merge.
        txn = TransactionLog::instance().beginTransaction();
        transaction_for_merge = MergeTreeTransactionHolder{txn, /* autocommit = */ true};
    }

    bool has_mutations = false;
    {
        std::unique_lock lock(currently_processing_in_background_mutex);
        if (merger_mutator.merges_blocker.isCancelled())
            return false;

        merge_entry = selectPartsToMerge(metadata_snapshot, false, {}, false, nullptr, share_lock, lock, txn);

        if (!merge_entry && !current_mutations_by_version.empty())
            mutate_entry = selectPartsToMutate(metadata_snapshot, nullptr, share_lock, lock);

        has_mutations = !current_mutations_by_version.empty();
    }

    if (merge_entry)
    {
        auto task = std::make_shared<MergePlainMergeTreeTask>(*this, metadata_snapshot, false, Names{}, merge_entry, share_lock, common_assignee_trigger);
        task->setCurrentTransaction(std::move(transaction_for_merge), std::move(txn));
        bool scheduled = assignee.scheduleMergeMutateTask(task);
        /// The problem that we already booked a slot for TTL merge, but a merge list entry will be created only in a prepare method
        /// in MergePlainMergeTreeTask. So, this slot will never be freed.
        if (!scheduled && isTTLMergeType(merge_entry->future_part->merge_type))
            getContext()->getMergeList().cancelMergeWithTTL();
        return scheduled;
    }
    if (mutate_entry)
    {
        auto task = std::make_shared<MutatePlainMergeTreeTask>(*this, metadata_snapshot, mutate_entry, share_lock, common_assignee_trigger);
        assignee.scheduleMergeMutateTask(task);
        return true;
    }
    if (has_mutations)
    {
        /// Notify in case of errors if no mutation was successfully selected.
        /// Otherwise, notification will occur after any of mutations complete.
        std::lock_guard lock(mutation_wait_mutex);
        mutation_wait_event.notify_all();
    }

    bool scheduled = false;
    if (auto lock = time_after_previous_cleanup_temporary_directories.compareAndRestartDeferred(
            getSettings()->merge_tree_clear_old_temporary_directories_interval_seconds))
    {
        assignee.scheduleCommonTask(std::make_shared<ExecutableLambdaAdapter>(
            [this, share_lock] ()
            {
                return clearOldTemporaryDirectories(getSettings()->temporary_directories_lifetime.totalSeconds());
            }, common_assignee_trigger, getStorageID()), /* need_trigger */ false);
        scheduled = true;
    }

    if (auto lock = time_after_previous_cleanup_parts.compareAndRestartDeferred(
            getSettings()->merge_tree_clear_old_parts_interval_seconds))
    {
        assignee.scheduleCommonTask(std::make_shared<ExecutableLambdaAdapter>(
            [this, share_lock] ()
            {
                /// All use relative_data_path which changes during rename
                /// so execute under share lock.
                size_t cleared_count = 0;
                cleared_count += clearOldPartsFromFilesystem();
                cleared_count += clearOldWriteAheadLogs();
                cleared_count += clearOldMutations();
                cleared_count += clearEmptyParts();
                if (getSettings()->merge_tree_enable_clear_old_broken_detached)
                    cleared_count += clearOldBrokenPartsFromDetachedDirectory();
                return cleared_count;
                /// TODO maybe take into account number of cleared objects when calculating backoff
            }, common_assignee_trigger, getStorageID()), /* need_trigger */ false);
        scheduled = true;
    }


    return scheduled;
}

UInt64 StorageMergeTree::getCurrentMutationVersion(
    const DataPartPtr & part,
    std::unique_lock<std::mutex> & /*currently_processing_in_background_mutex_lock*/) const
{
    auto it = current_mutations_by_version.upper_bound(part->info.getDataVersion());
    if (it == current_mutations_by_version.begin())
        return 0;
    --it;
    return it->first;
}

size_t StorageMergeTree::clearOldMutations(bool truncate)
{
    size_t finished_mutations_to_keep = truncate ? 0 : getSettings()->finished_mutations_to_keep;

    std::vector<MergeTreeMutationEntry> mutations_to_delete;
    {
        std::lock_guard<std::mutex> lock(currently_processing_in_background_mutex);

        if (current_mutations_by_version.size() <= finished_mutations_to_keep)
            return 0;

        auto end_it = current_mutations_by_version.end();
        auto begin_it = current_mutations_by_version.begin();

        if (std::optional<Int64> min_version = getMinPartDataVersion())
            end_it = current_mutations_by_version.upper_bound(*min_version);

        size_t done_count = std::distance(begin_it, end_it);

        if (done_count <= finished_mutations_to_keep)
            return 0;

        for (auto it = begin_it; it != end_it; ++it)
        {
            if (!it->second.tid.isPrehistoric())
            {
                done_count = std::distance(begin_it, it);
                break;
            }
        }

        if (done_count <= finished_mutations_to_keep)
            return 0;

        size_t to_delete_count = done_count - finished_mutations_to_keep;

        auto it = begin_it;
        for (size_t i = 0; i < to_delete_count; ++i)
        {
            const auto & tid = it->second.tid;
            if (!tid.isPrehistoric() && !TransactionLog::getCSN(tid))
                throw Exception(ErrorCodes::LOGICAL_ERROR, "Cannot remove mutation {}, because transaction {} is not committed. It's a bug",
                                it->first, tid);
            mutations_to_delete.push_back(std::move(it->second));
            it = current_mutations_by_version.erase(it);
        }
    }

    for (auto & mutation : mutations_to_delete)
    {
        LOG_TRACE(log, "Removing mutation: {}", mutation.file_name);
        mutation.removeFile();
    }

    return mutations_to_delete.size();
}

bool StorageMergeTree::optimize(
    const ASTPtr & /*query*/,
    const StorageMetadataPtr & /*metadata_snapshot*/,
    const ASTPtr & partition,
    bool final,
    bool deduplicate,
    const Names & deduplicate_by_columns,
    ContextPtr local_context)
{
    if (deduplicate)
    {
        if (deduplicate_by_columns.empty())
            LOG_DEBUG(log, "DEDUPLICATE BY all columns");
        else
            LOG_DEBUG(log, "DEDUPLICATE BY ('{}')", fmt::join(deduplicate_by_columns, "', '"));
    }

    auto txn = local_context->getCurrentTransaction();

    String disable_reason;
    if (!partition && final)
    {
        DataPartsVector data_parts = getVisibleDataPartsVector(local_context);
        std::unordered_set<String> partition_ids;

        for (const DataPartPtr & part : data_parts)
            partition_ids.emplace(part->info.partition_id);

        for (const String & partition_id : partition_ids)
        {
            if (!merge(
                    true,
                    partition_id,
                    true,
                    deduplicate,
                    deduplicate_by_columns,
                    txn,
                    &disable_reason,
                    local_context->getSettingsRef().optimize_skip_merged_partitions))
            {
                constexpr const char * message = "Cannot OPTIMIZE table: {}";
                if (disable_reason.empty())
                    disable_reason = "unknown reason";
                LOG_INFO(log, fmt::runtime(message), disable_reason);

                if (local_context->getSettingsRef().optimize_throw_if_noop)
                    throw Exception(ErrorCodes::CANNOT_ASSIGN_OPTIMIZE, message, disable_reason);
                return false;
            }
        }
    }
    else
    {
        String partition_id;
        if (partition)
            partition_id = getPartitionIDFromQuery(partition, local_context);

        if (!merge(
                true,
                partition_id,
                final,
                deduplicate,
                deduplicate_by_columns,
                txn,
                &disable_reason,
                local_context->getSettingsRef().optimize_skip_merged_partitions))
        {
            constexpr const char * message = "Cannot OPTIMIZE table: {}";
            if (disable_reason.empty())
                disable_reason = "unknown reason";
            LOG_INFO(log, fmt::runtime(message), disable_reason);

            if (local_context->getSettingsRef().optimize_throw_if_noop)
                throw Exception(ErrorCodes::CANNOT_ASSIGN_OPTIMIZE, message, disable_reason);
            return false;
        }
    }

    return true;
}

ActionLock StorageMergeTree::stopMergesAndWait()
{
    /// TODO allow to stop merges in specific partition only (like it's done in ReplicatedMergeTree)
    std::unique_lock lock(currently_processing_in_background_mutex);

    /// Asks to complete merges and does not allow them to start.
    /// This protects against "revival" of data for a removed partition after completion of merge.
    auto merge_blocker = merger_mutator.merges_blocker.cancel();

    while (!currently_merging_mutating_parts.empty())
    {
        LOG_DEBUG(log, "Waiting for currently running merges ({} parts are merging right now)",
            currently_merging_mutating_parts.size());

        if (std::cv_status::timeout == currently_processing_in_background_condition.wait_for(
            lock, std::chrono::seconds(DBMS_DEFAULT_LOCK_ACQUIRE_TIMEOUT_SEC)))
        {
            throw Exception("Timeout while waiting for already running merges", ErrorCodes::TIMEOUT_EXCEEDED);
        }
    }

    return merge_blocker;
}

MergeTreeDataPartPtr StorageMergeTree::outdatePart(MergeTreeTransaction * txn, const String & part_name, bool force)
{
    if (force)
    {
        /// Forcefully stop merges and make part outdated
        auto merge_blocker = stopMergesAndWait();
        auto part = getPartIfExists(part_name, {MergeTreeDataPartState::Active});
        if (!part)
            throw Exception(ErrorCodes::NO_SUCH_DATA_PART, "Part {} not found, won't try to drop it.", part_name);

        removePartsFromWorkingSet(txn, {part}, true);
        return part;
    }
    else
    {
        /// Wait merges selector
        std::unique_lock lock(currently_processing_in_background_mutex);

        auto part = getPartIfExists(part_name, {MergeTreeDataPartState::Active});
        /// It's okay, part was already removed
        if (!part)
            return nullptr;

        /// Part will be "removed" by merge or mutation, it's OK in case of some
        /// background cleanup processes like removing of empty parts.
        if (currently_merging_mutating_parts.contains(part))
            return nullptr;

        removePartsFromWorkingSet(txn, {part}, true);
        return part;
    }
}

void StorageMergeTree::dropPartNoWaitNoThrow(const String & part_name)
{
    if (auto part = outdatePart(NO_TRANSACTION_RAW, part_name, /*force=*/ false))
    {
        if (deduplication_log)
        {
            deduplication_log->dropPart(part->info);
        }

        /// Need to destroy part objects before clearing them from filesystem.
        part.reset();

        clearOldPartsFromFilesystem();

        LOG_INFO(log, "Removed 1 part {}.", part_name);
    }

    /// Else nothing to do, part was removed in some different way
}

struct FutureNewEmptyPart
{
    MergeTreePartInfo part_info;
    MergeTreePartition partition;
    std::string part_name;

    scope_guard tmp_dir_guard;

    StorageMergeTree::MutableDataPartPtr data_part;

    std::string getDirName() const { return StorageMergeTree::EMPTY_PART_TMP_PREFIX + part_name; }
};

using FutureNewEmptyParts = std::vector<FutureNewEmptyPart>;

Strings getPartsNames(const FutureNewEmptyParts & parts)
{
    Strings part_names;
    for (const auto & p : parts)
        part_names.push_back(p.part_name);
    return part_names;
}

FutureNewEmptyParts initCoverageWithNewEmptyParts(const DataPartsVector & old_parts)
{
    FutureNewEmptyParts future_parts;

    for (const auto & old_part : old_parts)
    {
        future_parts.emplace_back();
        auto & new_part = future_parts.back();

        new_part.part_info = old_part->info;
        new_part.part_info.level += 1;
        new_part.partition = old_part->partition;
        new_part.part_name = old_part->getNewName(new_part.part_info);
    }

    return future_parts;
}

StorageMergeTree::MutableDataPartsVector createEmptyDataParts(MergeTreeData & data, FutureNewEmptyParts & future_parts, const MergeTreeTransactionPtr & txn)
{
    StorageMergeTree::MutableDataPartsVector data_parts;
    for (auto & part: future_parts)
        data_parts.push_back(data.createEmptyPart(part.part_info, part.partition, part.part_name, txn));
    return data_parts;
}

void captureTmpDirectoryHolders(MergeTreeData & data, FutureNewEmptyParts & future_parts)
{
    for (auto & part : future_parts)
        part.tmp_dir_guard = data.getTemporaryPartDirectoryHolder(part.getDirName());
}

void StorageMergeTree::renameAndCommitEmptyParts(MutableDataPartsVector & new_parts, Transaction & transaction)
{
    DataPartsVector covered_parts;

    for (auto & part: new_parts)
    {
        DataPartsVector covered_parts_by_one_part = renameTempPartAndReplace(part, transaction);

        if (covered_parts_by_one_part.size() > 1)
            throw Exception(ErrorCodes::LOGICAL_ERROR, "Part {} expected to cover not more then 1 part. {} covered parts have been found. This is a bug.",
                            part->name, covered_parts_by_one_part.size());

        std::move(covered_parts_by_one_part.begin(), covered_parts_by_one_part.end(), std::back_inserter(covered_parts));
    }

    LOG_INFO(log, "Remove {} parts by covering them with empty {} parts. With txn {}.",
             covered_parts.size(), new_parts.size(), transaction.getTID());

    transaction.commit();

    /// Remove covered parts without waiting for old_parts_lifetime seconds.
    for (auto & part: covered_parts)
        part->remove_time.store(0, std::memory_order_relaxed);

    if (deduplication_log)
        for (const auto & part : covered_parts)
            deduplication_log->dropPart(part->info);
}

void StorageMergeTree::truncate(const ASTPtr &, const StorageMetadataPtr &, ContextPtr query_context, TableExclusiveLockHolder &)
{
    /// Asks to complete merges and does not allow them to start.
    /// This protects against "revival" of data for a removed partition after completion of merge.
    auto merge_blocker = stopMergesAndWait();

    Stopwatch watch;

    auto txn = query_context->getCurrentTransaction();
    MergeTreeData::Transaction transaction(*this, txn.get());
    {
        auto operation_data_parts_lock = lockOperationsWithParts();

        auto parts = getVisibleDataPartsVector(query_context);

        auto future_parts = initCoverageWithNewEmptyParts(parts);

        LOG_TEST(log, "Made {} empty parts in order to cover {} parts. Empty parts: {}, covered parts: {}. With txn {}",
                 future_parts.size(), parts.size(),
                 fmt::join(getPartsNames(future_parts), ", "), fmt::join(getPartsNamesWithStates(parts), ", "),
                 transaction.getTID());

        captureTmpDirectoryHolders(*this, future_parts);

        auto new_data_parts = createEmptyDataParts(*this, future_parts, txn);
        renameAndCommitEmptyParts(new_data_parts, transaction);

        PartLog::addNewParts(query_context, new_data_parts, watch.elapsed());

        LOG_INFO(log, "Truncated table with {} parts by replacing them with new empty {} parts. With txn {}",
                 parts.size(), future_parts.size(),
                 transaction.getTID());
    }

    /// Old parts are needed to be destroyed before clearing them from filesystem.
    clearOldMutations(true);
    clearOldPartsFromFilesystem();
    clearEmptyParts();
}

void StorageMergeTree::dropPart(const String & part_name, bool detach, ContextPtr query_context)
{
    /// Asks to complete merges and does not allow them to start.
    /// This protects against "revival" of data for a removed partition after completion of merge.
    auto merge_blocker = stopMergesAndWait();

    Stopwatch watch;

    /// It's important to create it outside of lock scope because
    /// otherwise it can lock parts in destructor and deadlock is possible.
    auto txn = query_context->getCurrentTransaction();
    MergeTreeData::Transaction transaction(*this, txn.get());
    {
        auto operation_data_parts_lock = lockOperationsWithParts();

        auto part = getPartIfExists(part_name, {MergeTreeDataPartState::Active});
        if (!part)
            throw Exception(ErrorCodes::NO_SUCH_DATA_PART, "Part {} not found, won't try to drop it.", part_name);

        if (detach)
        {
            auto metadata_snapshot = getInMemoryMetadataPtr();
            LOG_INFO(log, "Detaching {}", part->getDataPartStorage().getPartDirectory());
            part->makeCloneInDetached("", metadata_snapshot);
        }

        {
            auto future_parts = initCoverageWithNewEmptyParts({part});

            LOG_TEST(log, "Made {} empty parts in order to cover {} part. With txn {}",
                     fmt::join(getPartsNames(future_parts), ", "), fmt::join(getPartsNames({part}), ", "),
                     transaction.getTID());

            captureTmpDirectoryHolders(*this, future_parts);

            auto new_data_parts = createEmptyDataParts(*this, future_parts, txn);
            renameAndCommitEmptyParts(new_data_parts, transaction);

            PartLog::addNewParts(query_context, new_data_parts, watch.elapsed());

            const auto * op = detach ? "Detached" : "Dropped";
            LOG_INFO(log, "{} {} part by replacing it with new empty {} part. With txn {}",
                     op, part->name, future_parts[0].part_name,
                     transaction.getTID());
        }
    }

    /// Old part objects is needed to be destroyed before clearing them from filesystem.
    clearOldMutations(true);
    clearOldPartsFromFilesystem();
    clearEmptyParts();
}

void StorageMergeTree::dropPartition(const ASTPtr & partition, bool detach, ContextPtr query_context)
{
    const auto * partition_ast = partition->as<ASTPartition>();

    /// Asks to complete merges and does not allow them to start.
    /// This protects against "revival" of data for a removed partition after completion of merge.
    auto merge_blocker = stopMergesAndWait();

    Stopwatch watch;

    /// It's important to create it outside of lock scope because
    /// otherwise it can lock parts in destructor and deadlock is possible.
    auto txn = query_context->getCurrentTransaction();
    MergeTreeData::Transaction transaction(*this, txn.get());
    {
        auto operation_data_parts_lock = lockOperationsWithParts();

        DataPartsVector parts;
        {
            if (partition_ast && partition_ast->all)
                parts = getVisibleDataPartsVector(query_context);
            else
            {
                String partition_id = getPartitionIDFromQuery(partition, query_context);
                parts = getVisibleDataPartsVectorInPartition(query_context, partition_id);
            }
        }

        if (detach)
            for (const auto & part : parts)
            {
                auto metadata_snapshot = getInMemoryMetadataPtr();
                LOG_INFO(log, "Detaching {}", part->getDataPartStorage().getPartDirectory());
                part->makeCloneInDetached("", metadata_snapshot);
            }

        auto future_parts = initCoverageWithNewEmptyParts(parts);

        LOG_TEST(log, "Made {} empty parts in order to cover {} parts. Empty parts: {}, covered parts: {}. With txn {}",
                 future_parts.size(), parts.size(),
                 fmt::join(getPartsNames(future_parts), ", "), fmt::join(getPartsNames(parts), ", "),
                 transaction.getTID());

        captureTmpDirectoryHolders(*this, future_parts);

        auto new_data_parts = createEmptyDataParts(*this, future_parts, txn);
        renameAndCommitEmptyParts(new_data_parts, transaction);

        PartLog::addNewParts(query_context, new_data_parts, watch.elapsed());

        const auto * op = detach ? "Detached" : "Dropped";
        LOG_INFO(log, "{} partition with {} parts by replacing them with new empty {} parts. With txn {}",
                 op, parts.size(), future_parts.size(),
                 transaction.getTID());
    }

    /// Old parts are needed to be destroyed before clearing them from filesystem.
    clearOldMutations(true);
    clearOldPartsFromFilesystem();
    clearEmptyParts();
}

PartitionCommandsResultInfo StorageMergeTree::attachPartition(
    const ASTPtr & partition, const StorageMetadataPtr & /* metadata_snapshot */,
    bool attach_part, ContextPtr local_context)
{
    PartitionCommandsResultInfo results;
    PartsTemporaryRename renamed_parts(*this, "detached/");
    MutableDataPartsVector loaded_parts = tryLoadPartsToAttach(partition, attach_part, local_context, renamed_parts);

    for (size_t i = 0; i < loaded_parts.size(); ++i)
    {
        LOG_INFO(log, "Attaching part {} from {}", loaded_parts[i]->name, renamed_parts.old_and_new_names[i].new_name);
        /// We should write version metadata on part creation to distinguish it from parts that were created without transaction.
        auto txn = local_context->getCurrentTransaction();
        TransactionID tid = txn ? txn->tid : Tx::PrehistoricTID;
        loaded_parts[i]->version.setCreationTID(tid, nullptr);
        loaded_parts[i]->storeVersionMetadata();

        String old_name = renamed_parts.old_and_new_names[i].old_name;
        /// It's important to create it outside of lock scope because
        /// otherwise it can lock parts in destructor and deadlock is possible.
        MergeTreeData::Transaction transaction(*this, local_context->getCurrentTransaction().get());
        {
            auto lock = lockParts();
            fillNewPartName(loaded_parts[i], lock);
            renameTempPartAndAdd(loaded_parts[i], transaction, lock);
            transaction.commit(&lock);
        }

        renamed_parts.old_and_new_names[i].old_name.clear();

        results.push_back(PartitionCommandResultInfo{
            .partition_id = loaded_parts[i]->info.partition_id,
            .part_name = loaded_parts[i]->name,
            .old_part_name = old_name,
        });

        LOG_INFO(log, "Finished attaching part");
    }

    /// New parts with other data may appear in place of deleted parts.
    local_context->dropCaches();
    return results;
}

void StorageMergeTree::replacePartitionFrom(const StoragePtr & source_table, const ASTPtr & partition, bool replace, ContextPtr local_context)
{
    auto lock1 = lockForShare(local_context->getCurrentQueryId(), local_context->getSettingsRef().lock_acquire_timeout);
    auto lock2 = source_table->lockForShare(local_context->getCurrentQueryId(), local_context->getSettingsRef().lock_acquire_timeout);
    auto merges_blocker = stopMergesAndWait();
    auto source_metadata_snapshot = source_table->getInMemoryMetadataPtr();
    auto my_metadata_snapshot = getInMemoryMetadataPtr();

    Stopwatch watch;
    MergeTreeData & src_data = checkStructureAndGetMergeTreeData(source_table, source_metadata_snapshot, my_metadata_snapshot);
    String partition_id = getPartitionIDFromQuery(partition, local_context);

    DataPartsVector src_parts = src_data.getVisibleDataPartsVectorInPartition(local_context, partition_id);
    MutableDataPartsVector dst_parts;
    std::vector<scope_guard> dst_parts_locks;

    static const String TMP_PREFIX = "tmp_replace_from_";

    for (const DataPartPtr & src_part : src_parts)
    {
        if (!canReplacePartition(src_part))
            throw Exception(
                "Cannot replace partition '" + partition_id + "' because part '" + src_part->name + "' has inconsistent granularity with table",
                ErrorCodes::BAD_ARGUMENTS);

        /// This will generate unique name in scope of current server process.
        Int64 temp_index = insert_increment.get();
        MergeTreePartInfo dst_part_info(partition_id, temp_index, temp_index, src_part->info.level);

        auto [dst_part, part_lock] = cloneAndLoadDataPartOnSameDisk(src_part, TMP_PREFIX, dst_part_info, my_metadata_snapshot, local_context->getCurrentTransaction(), {}, false, {});
        dst_parts.emplace_back(std::move(dst_part));
        dst_parts_locks.emplace_back(std::move(part_lock));
    }

    /// ATTACH empty part set
    if (!replace && dst_parts.empty())
        return;

    MergeTreePartInfo drop_range;
    if (replace)
    {
        drop_range.partition_id = partition_id;
        drop_range.min_block = 0;
        drop_range.max_block = increment.get(); // there will be a "hole" in block numbers
        drop_range.level = std::numeric_limits<decltype(drop_range.level)>::max();
    }

    /// Atomically add new parts and remove old ones
    try
    {
        {
            /// Here we use the transaction just like RAII since rare errors in renameTempPartAndReplace() are possible
            ///  and we should be able to rollback already added (Precomitted) parts
            Transaction transaction(*this, local_context->getCurrentTransaction().get());

            auto data_parts_lock = lockParts();

            /** It is important that obtaining new block number and adding that block to parts set is done atomically.
              * Otherwise there is race condition - merge of blocks could happen in interval that doesn't yet contain new part.
              */
            for (auto part : dst_parts)
            {
                fillNewPartName(part, data_parts_lock);
                renameTempPartAndReplaceUnlocked(part, transaction, data_parts_lock);
            }
            /// Populate transaction
            transaction.commit(&data_parts_lock);

            /// If it is REPLACE (not ATTACH), remove all parts which max_block_number less then min_block_number of the first new block
            if (replace)
                removePartsInRangeFromWorkingSet(local_context->getCurrentTransaction().get(), drop_range, data_parts_lock);
        }

        PartLog::addNewParts(getContext(), dst_parts, watch.elapsed());
    }
    catch (...)
    {
        PartLog::addNewParts(getContext(), dst_parts, watch.elapsed(), ExecutionStatus::fromCurrentException());
        throw;
    }
}

void StorageMergeTree::movePartitionToTable(const StoragePtr & dest_table, const ASTPtr & partition, ContextPtr local_context)
{
    auto lock1 = lockForShare(local_context->getCurrentQueryId(), local_context->getSettingsRef().lock_acquire_timeout);
    auto lock2 = dest_table->lockForShare(local_context->getCurrentQueryId(), local_context->getSettingsRef().lock_acquire_timeout);
    auto merges_blocker = stopMergesAndWait();

    auto dest_table_storage = std::dynamic_pointer_cast<StorageMergeTree>(dest_table);
    if (!dest_table_storage)
        throw Exception("Table " + getStorageID().getNameForLogs() + " supports movePartitionToTable only for MergeTree family of table engines."
                        " Got " + dest_table->getName(), ErrorCodes::NOT_IMPLEMENTED);
    if (dest_table_storage->getStoragePolicy() != this->getStoragePolicy())
        throw Exception("Destination table " + dest_table_storage->getStorageID().getNameForLogs() +
                       " should have the same storage policy of source table " + getStorageID().getNameForLogs() + ". " +
                       getStorageID().getNameForLogs() + ": " + this->getStoragePolicy()->getName() + ", " +
                       dest_table_storage->getStorageID().getNameForLogs() + ": " + dest_table_storage->getStoragePolicy()->getName(), ErrorCodes::UNKNOWN_POLICY);

    auto dest_metadata_snapshot = dest_table->getInMemoryMetadataPtr();
    auto metadata_snapshot = getInMemoryMetadataPtr();
    Stopwatch watch;

    MergeTreeData & src_data = dest_table_storage->checkStructureAndGetMergeTreeData(*this, metadata_snapshot, dest_metadata_snapshot);
    String partition_id = getPartitionIDFromQuery(partition, local_context);

    DataPartsVector src_parts = src_data.getVisibleDataPartsVectorInPartition(local_context, partition_id);
    MutableDataPartsVector dst_parts;
    std::vector<scope_guard> dst_parts_locks;

    static const String TMP_PREFIX = "tmp_move_from_";

    for (const DataPartPtr & src_part : src_parts)
    {
        if (!dest_table_storage->canReplacePartition(src_part))
            throw Exception(
                "Cannot move partition '" + partition_id + "' because part '" + src_part->name + "' has inconsistent granularity with table",
                ErrorCodes::LOGICAL_ERROR);

        /// This will generate unique name in scope of current server process.
        Int64 temp_index = insert_increment.get();
        MergeTreePartInfo dst_part_info(partition_id, temp_index, temp_index, src_part->info.level);

        auto [dst_part, part_lock] = dest_table_storage->cloneAndLoadDataPartOnSameDisk(src_part, TMP_PREFIX, dst_part_info, dest_metadata_snapshot, local_context->getCurrentTransaction(), {}, false, {});
        dst_parts.emplace_back(std::move(dst_part));
        dst_parts_locks.emplace_back(std::move(part_lock));
    }

    /// empty part set
    if (dst_parts.empty())
        return;

    /// Move new parts to the destination table. NOTE It doesn't look atomic.
    try
    {
        {
            Transaction transaction(*dest_table_storage, local_context->getCurrentTransaction().get());

            auto src_data_parts_lock = lockParts();
            auto dest_data_parts_lock = dest_table_storage->lockParts();

            for (auto & part : dst_parts)
            {
                dest_table_storage->fillNewPartName(part, dest_data_parts_lock);
                dest_table_storage->renameTempPartAndReplaceUnlocked(part, transaction, dest_data_parts_lock);
            }


            removePartsFromWorkingSet(local_context->getCurrentTransaction().get(), src_parts, true, src_data_parts_lock);
            transaction.commit(&src_data_parts_lock);
        }

        clearOldPartsFromFilesystem();

        PartLog::addNewParts(getContext(), dst_parts, watch.elapsed());
    }
    catch (...)
    {
        PartLog::addNewParts(getContext(), dst_parts, watch.elapsed(), ExecutionStatus::fromCurrentException());
        throw;
    }
}

ActionLock StorageMergeTree::getActionLock(StorageActionBlockType action_type)
{
    if (action_type == ActionLocks::PartsMerge)
        return merger_mutator.merges_blocker.cancel();
    else if (action_type == ActionLocks::PartsTTLMerge)
        return merger_mutator.ttl_merges_blocker.cancel();
    else if (action_type == ActionLocks::PartsMove)
        return parts_mover.moves_blocker.cancel();

    return {};
}

void StorageMergeTree::onActionLockRemove(StorageActionBlockType action_type)
{
    if (action_type == ActionLocks::PartsMerge ||  action_type == ActionLocks::PartsTTLMerge)
        background_operations_assignee.trigger();
    else if (action_type == ActionLocks::PartsMove)
        background_moves_assignee.trigger();
}

CheckResults StorageMergeTree::checkData(const ASTPtr & query, ContextPtr local_context)
{
    CheckResults results;
    DataPartsVector data_parts;
    if (const auto & check_query = query->as<ASTCheckQuery &>(); check_query.partition)
    {
        String partition_id = getPartitionIDFromQuery(check_query.partition, local_context);
        data_parts = getVisibleDataPartsVectorInPartition(local_context, partition_id);
    }
    else
        data_parts = getVisibleDataPartsVector(local_context);

    for (auto & part : data_parts)
    {
        /// If the checksums file is not present, calculate the checksums and write them to disk.
        static constexpr auto checksums_path = "checksums.txt";
        if (part->isStoredOnDisk() && !part->getDataPartStorage().exists(checksums_path))
        {
            try
            {
                auto calculated_checksums = checkDataPart(part, false);
                calculated_checksums.checkEqual(part->checksums, true);

                auto & part_mutable = const_cast<IMergeTreeDataPart &>(*part);
                part_mutable.writeChecksums(part->checksums, local_context->getWriteSettings());

                part->checkMetadata();
                results.emplace_back(part->name, true, "Checksums recounted and written to disk.");
            }
            catch (const Exception & ex)
            {
                results.emplace_back(part->name, false,
                    "Check of part finished with error: '" + ex.message() + "'");
            }
        }
        else
        {
            try
            {
                checkDataPart(part, true);
                part->checkMetadata();
                results.emplace_back(part->name, true, "");
            }
            catch (const Exception & ex)
            {
                results.emplace_back(part->name, false, ex.message());
            }
        }
    }
    return results;
}


void StorageMergeTree::backupData(BackupEntriesCollector & backup_entries_collector, const String & data_path_in_backup, const std::optional<ASTs> & partitions)
{
    auto local_context = backup_entries_collector.getContext();

    DataPartsVector data_parts;
    if (partitions)
        data_parts = getVisibleDataPartsVectorInPartitions(local_context, getPartitionIDsFromQuery(*partitions, local_context));
    else
        data_parts = getVisibleDataPartsVector(local_context);

    Int64 min_data_version = std::numeric_limits<Int64>::max();
    for (const auto & data_part : data_parts)
        min_data_version = std::min(min_data_version, data_part->info.getDataVersion());

    backup_entries_collector.addBackupEntries(backupParts(data_parts, data_path_in_backup, local_context));
    backup_entries_collector.addBackupEntries(backupMutations(min_data_version + 1, data_path_in_backup));
}


BackupEntries StorageMergeTree::backupMutations(UInt64 version, const String & data_path_in_backup) const
{
    fs::path mutations_path_in_backup = fs::path{data_path_in_backup} / "mutations";
    BackupEntries backup_entries;
    for (auto it = current_mutations_by_version.lower_bound(version); it != current_mutations_by_version.end(); ++it)
        backup_entries.emplace_back(mutations_path_in_backup / fmt::format("{:010}.txt", it->first), it->second.backup());
    return backup_entries;
}


void StorageMergeTree::attachRestoredParts(MutableDataPartsVector && parts)
{
    for (auto part : parts)
    {
        /// It's important to create it outside of lock scope because
        /// otherwise it can lock parts in destructor and deadlock is possible.
        MergeTreeData::Transaction transaction(*this, NO_TRANSACTION_RAW);
        {
            auto lock = lockParts();
            fillNewPartName(part, lock);
            renameTempPartAndAdd(part, transaction, lock);
            transaction.commit(&lock);
        }
    }
}


MutationCommands StorageMergeTree::getFirstAlterMutationCommandsForPart(const DataPartPtr & part) const
{
    std::lock_guard lock(currently_processing_in_background_mutex);

    auto it = current_mutations_by_version.upper_bound(part->info.getDataVersion());
    if (it == current_mutations_by_version.end())
        return {};
    return it->second.commands;
}

void StorageMergeTree::startBackgroundMovesIfNeeded()
{
    if (areBackgroundMovesNeeded())
        background_moves_assignee.start();
}

std::unique_ptr<MergeTreeSettings> StorageMergeTree::getDefaultSettings() const
{
    return std::make_unique<MergeTreeSettings>(getContext()->getMergeTreeSettings());
}

void StorageMergeTree::fillNewPartName(MutableDataPartPtr & part, DataPartsLock &)
{
    part->info.min_block = part->info.max_block = increment.get();
    part->info.mutation = 0;
    part->name = part->getNewName(part->info);
}

}<|MERGE_RESOLUTION|>--- conflicted
+++ resolved
@@ -284,30 +284,6 @@
     dropAllData();
 }
 
-<<<<<<< HEAD
-void StorageMergeTree::truncate(const ASTPtr &, const StorageMetadataPtr &, ContextPtr local_context, TableExclusiveLockHolder &)
-{
-    waitForOutdatedPartsToBeLoaded();
-
-    {
-        /// Asks to complete merges and does not allow them to start.
-        /// This protects against "revival" of data for a removed partition after completion of merge.
-        auto merge_blocker = stopMergesAndWait();
-
-        auto data_parts_lock = lockParts();
-        auto parts_to_remove = getVisibleDataPartsVectorUnlocked(local_context, data_parts_lock);
-        removePartsFromWorkingSet(local_context->getCurrentTransaction().get(), parts_to_remove, true, data_parts_lock);
-
-        LOG_INFO(log, "Removed {} parts.", parts_to_remove.size());
-    }
-
-    clearOldMutations(true);
-    clearOldPartsFromFilesystem();
-}
-
-
-=======
->>>>>>> ce349632
 void StorageMergeTree::alter(
     const AlterCommands & commands,
     ContextPtr local_context,
@@ -1557,6 +1533,7 @@
     /// Asks to complete merges and does not allow them to start.
     /// This protects against "revival" of data for a removed partition after completion of merge.
     auto merge_blocker = stopMergesAndWait();
+    waitForOutdatedPartsToBeLoaded();
 
     Stopwatch watch;
 
