#if !defined(ARCADIA_BUILD)
#    include "config_core.h"
#endif

#if USE_MYSQL

#include <Storages/StorageMaterializeMySQL.h>

#include <Core/Settings.h>
#include <Interpreters/Context.h>
#include <Interpreters/ExpressionAnalyzer.h>
#include <Interpreters/TreeRewriter.h>

#include <Parsers/ASTFunction.h>
#include <Parsers/ASTSelectQuery.h>
#include <Parsers/ASTTablesInSelectQuery.h>

#include <Parsers/ASTLiteral.h>
#include <Parsers/ASTIdentifier.h>

#include <Processors/Pipe.h>
#include <Processors/Transforms/FilterTransform.h>

#include <Databases/MySQL/DatabaseMaterializeMySQL.h>
#include <Storages/ReadFinalForExternalReplicaStorage.h>
#include <Storages/SelectQueryInfo.h>

namespace DB
{

StorageMaterializeMySQL::StorageMaterializeMySQL(const StoragePtr & nested_storage_, const IDatabase * database_)
    : StorageProxy(nested_storage_->getStorageID()), nested_storage(nested_storage_), database(database_)
{
    StorageInMemoryMetadata in_memory_metadata;
    in_memory_metadata = nested_storage->getInMemoryMetadata();
    setInMemoryMetadata(in_memory_metadata);
}

bool StorageMaterializeMySQL::needRewriteQueryWithFinal(const Names & column_names) const
{
    const StorageMetadataPtr & nested_metadata = nested_storage->getInMemoryMetadataPtr();
    Block nested_header = nested_metadata->getSampleBlock();
    ColumnWithTypeAndName & version_column = nested_header.getByPosition(nested_header.columns() - 1);
    return std::find(column_names.begin(), column_names.end(), version_column.name) == column_names.end();
}

Pipe StorageMaterializeMySQL::read(
    const Names & column_names,
    const StorageMetadataPtr & metadata_snapshot,
    SelectQueryInfo & query_info,
    ContextPtr context,
    QueryProcessingStage::Enum processed_stage,
    size_t max_block_size,
    unsigned int num_streams)
{
    /// If the background synchronization thread has exception.
    rethrowSyncExceptionIfNeed(database);
<<<<<<< HEAD

    NameSet column_names_set = NameSet(column_names.begin(), column_names.end());
    auto lock = nested_storage->lockForShare(context->getCurrentQueryId(), context->getSettingsRef().lock_acquire_timeout);
    const StorageMetadataPtr & nested_metadata = nested_storage->getInMemoryMetadataPtr();

    Block nested_header = nested_metadata->getSampleBlock();
    ColumnWithTypeAndName & sign_column = nested_header.getByPosition(nested_header.columns() - 2);

    String filter_column_name;
    Names require_columns_name = column_names;
    ASTPtr expressions = std::make_shared<ASTExpressionList>();
    if (column_names_set.empty() || !column_names_set.count(sign_column.name))
    {
        require_columns_name.emplace_back(sign_column.name);

        const auto & sign_column_name = std::make_shared<ASTIdentifier>(sign_column.name);
        const auto & fetch_sign_value = std::make_shared<ASTLiteral>(Field(Int8(1)));

        expressions->children.emplace_back(makeASTFunction("equals", sign_column_name, fetch_sign_value));
        filter_column_name = expressions->children.back()->getColumnName();
    }

    Pipe pipe = nested_storage->read(require_columns_name, nested_metadata, query_info, context, processed_stage, max_block_size, num_streams);
    pipe.addTableLock(lock);

    if (!expressions->children.empty() && !pipe.empty())
    {
        Block pipe_header = pipe.getHeader();
        auto syntax = TreeRewriter(context).analyze(expressions, pipe_header.getNamesAndTypesList());
        ExpressionActionsPtr expression_actions = ExpressionAnalyzer(expressions, syntax, context).getActions(true /* add_aliases */, false /* project_result */);

        pipe.addSimpleTransform([&](const Block & header)
        {
            return std::make_shared<FilterTransform>(header, expression_actions, filter_column_name, false);
        });
    }

    return pipe;
=======
    return readFinalFromNestedStorage(nested_storage, column_names, metadata_snapshot,
            query_info, context, processed_stage, max_block_size, num_streams);
>>>>>>> c72a1be0
}

NamesAndTypesList StorageMaterializeMySQL::getVirtuals() const
{
    /// If the background synchronization thread has exception.
    rethrowSyncExceptionIfNeed(database);
    return nested_storage->getVirtuals();
}

IStorage::ColumnSizeByName StorageMaterializeMySQL::getColumnSizes() const
{
    auto sizes = nested_storage->getColumnSizes();
    auto nested_header = nested_storage->getInMemoryMetadataPtr()->getSampleBlock();
    String sign_column_name = nested_header.getByPosition(nested_header.columns() - 2).name;
    String version_column_name = nested_header.getByPosition(nested_header.columns() - 1).name;
    sizes.erase(sign_column_name);
    sizes.erase(version_column_name);
    return sizes;
}

}

#endif<|MERGE_RESOLUTION|>--- conflicted
+++ resolved
@@ -38,10 +38,7 @@
 
 bool StorageMaterializeMySQL::needRewriteQueryWithFinal(const Names & column_names) const
 {
-    const StorageMetadataPtr & nested_metadata = nested_storage->getInMemoryMetadataPtr();
-    Block nested_header = nested_metadata->getSampleBlock();
-    ColumnWithTypeAndName & version_column = nested_header.getByPosition(nested_header.columns() - 1);
-    return std::find(column_names.begin(), column_names.end(), version_column.name) == column_names.end();
+    return needRewriteQueryWithFinalForStorage(column_names, nested_storage);
 }
 
 Pipe StorageMaterializeMySQL::read(
@@ -55,49 +52,9 @@
 {
     /// If the background synchronization thread has exception.
     rethrowSyncExceptionIfNeed(database);
-<<<<<<< HEAD
 
-    NameSet column_names_set = NameSet(column_names.begin(), column_names.end());
-    auto lock = nested_storage->lockForShare(context->getCurrentQueryId(), context->getSettingsRef().lock_acquire_timeout);
-    const StorageMetadataPtr & nested_metadata = nested_storage->getInMemoryMetadataPtr();
-
-    Block nested_header = nested_metadata->getSampleBlock();
-    ColumnWithTypeAndName & sign_column = nested_header.getByPosition(nested_header.columns() - 2);
-
-    String filter_column_name;
-    Names require_columns_name = column_names;
-    ASTPtr expressions = std::make_shared<ASTExpressionList>();
-    if (column_names_set.empty() || !column_names_set.count(sign_column.name))
-    {
-        require_columns_name.emplace_back(sign_column.name);
-
-        const auto & sign_column_name = std::make_shared<ASTIdentifier>(sign_column.name);
-        const auto & fetch_sign_value = std::make_shared<ASTLiteral>(Field(Int8(1)));
-
-        expressions->children.emplace_back(makeASTFunction("equals", sign_column_name, fetch_sign_value));
-        filter_column_name = expressions->children.back()->getColumnName();
-    }
-
-    Pipe pipe = nested_storage->read(require_columns_name, nested_metadata, query_info, context, processed_stage, max_block_size, num_streams);
-    pipe.addTableLock(lock);
-
-    if (!expressions->children.empty() && !pipe.empty())
-    {
-        Block pipe_header = pipe.getHeader();
-        auto syntax = TreeRewriter(context).analyze(expressions, pipe_header.getNamesAndTypesList());
-        ExpressionActionsPtr expression_actions = ExpressionAnalyzer(expressions, syntax, context).getActions(true /* add_aliases */, false /* project_result */);
-
-        pipe.addSimpleTransform([&](const Block & header)
-        {
-            return std::make_shared<FilterTransform>(header, expression_actions, filter_column_name, false);
-        });
-    }
-
-    return pipe;
-=======
     return readFinalFromNestedStorage(nested_storage, column_names, metadata_snapshot,
             query_info, context, processed_stage, max_block_size, num_streams);
->>>>>>> c72a1be0
 }
 
 NamesAndTypesList StorageMaterializeMySQL::getVirtuals() const
