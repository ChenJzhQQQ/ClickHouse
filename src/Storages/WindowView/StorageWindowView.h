--- conflicted
+++ resolved
@@ -208,12 +208,6 @@
     StorageID select_table_id = StorageID::createEmpty();
     StorageID target_table_id = StorageID::createEmpty();
     StorageID inner_table_id = StorageID::createEmpty();
-<<<<<<< HEAD
-    mutable StoragePtr parent_table;
-    mutable StoragePtr inner_table;
-    mutable StoragePtr target_table;
-=======
->>>>>>> b201d6d6
 
     BackgroundSchedulePool::TaskHolder clean_cache_task;
     BackgroundSchedulePool::TaskHolder fire_task;
