#include <Disks/ObjectStorages/S3/S3ObjectStorage.h>

#if USE_AWS_S3

#include <Disks/IO/ReadBufferFromRemoteFSGather.h>
#include <Disks/ObjectStorages/DiskObjectStorageCommon.h>
#include <Disks/IO/AsynchronousReadIndirectBufferFromRemoteFS.h>
#include <Disks/IO/ReadIndirectBufferFromRemoteFS.h>
#include <Disks/IO/WriteIndirectBufferFromRemoteFS.h>
#include <Disks/IO/ThreadPoolRemoteFSReader.h>
#include <IO/WriteBufferFromS3.h>
#include <IO/ReadBufferFromS3.h>
#include <IO/SeekAvoidingReadBuffer.h>
#include <Interpreters/threadPoolCallbackRunner.h>
#include <Disks/ObjectStorages/S3/diskSettings.h>

#include <aws/s3/model/CopyObjectRequest.h>
#include <aws/s3/model/ListObjectsV2Request.h>
#include <aws/s3/model/HeadObjectRequest.h>
#include <aws/s3/model/DeleteObjectRequest.h>
#include <aws/s3/model/DeleteObjectsRequest.h>
#include <aws/s3/model/CreateMultipartUploadRequest.h>
#include <aws/s3/model/CompleteMultipartUploadRequest.h>
#include <aws/s3/model/UploadPartCopyRequest.h>
#include <aws/s3/model/AbortMultipartUploadRequest.h>

#include <Common/IFileCache.h>
#include <Common/FileCacheFactory.h>
#include <Common/getRandomASCIIString.h>
#include <Common/logger_useful.h>

namespace DB
{

namespace ErrorCodes
{
    extern const int S3_ERROR;
    extern const int BAD_ARGUMENTS;
}

namespace
{

bool isNotFoundError(Aws::S3::S3Errors error)
{
    return error == Aws::S3::S3Errors::RESOURCE_NOT_FOUND
        || error == Aws::S3::S3Errors::NO_SUCH_KEY;
}

template <typename Result, typename Error>
void throwIfError(const Aws::Utils::Outcome<Result, Error> & response)
{
    if (!response.IsSuccess())
    {
        const auto & err = response.GetError();
        throw Exception(ErrorCodes::S3_ERROR, "{} (Code: {})", err.GetMessage(), static_cast<size_t>(err.GetErrorType()));
    }
}

template <typename Result, typename Error>
void throwIfUnexpectedError(const Aws::Utils::Outcome<Result, Error> & response, bool if_exists)
{
    /// In this case even if absence of key may be ok for us,
    /// the log will be polluted with error messages from aws sdk.
    /// Looks like there is no way to suppress them.

    if (!response.IsSuccess() && (!if_exists || !isNotFoundError(response.GetError().GetErrorType())))
    {
        const auto & err = response.GetError();
        throw Exception(ErrorCodes::S3_ERROR, "{} (Code: {})", err.GetMessage(), static_cast<size_t>(err.GetErrorType()));
    }
}

template <typename Result, typename Error>
void logIfError(const Aws::Utils::Outcome<Result, Error> & response, std::function<String()> && msg)
{
    try
    {
        throwIfError(response);
    }
    catch (...)
    {
        tryLogCurrentException(__PRETTY_FUNCTION__, msg());
    }
}

}

std::string S3ObjectStorage::generateBlobNameForPath(const std::string & /* path */)
{
    return getRandomASCIIString();
}

Aws::S3::Model::HeadObjectOutcome S3ObjectStorage::requestObjectHeadData(const std::string & bucket_from, const std::string & key) const
{
    auto client_ptr = client.get();
    Aws::S3::Model::HeadObjectRequest request;
    request.SetBucket(bucket_from);
    request.SetKey(key);

    return client_ptr->HeadObject(request);
}

bool S3ObjectStorage::exists(const StoredObject & object) const
{
    auto object_head = requestObjectHeadData(bucket, object.path);
    if (!object_head.IsSuccess())
    {
        if (object_head.GetError().GetErrorType() == Aws::S3::S3Errors::RESOURCE_NOT_FOUND)
            return false;

        throwIfError(object_head);
    }
    return true;
}


std::unique_ptr<ReadBufferFromFileBase> S3ObjectStorage::readObjects( /// NOLINT
    const StoredObjects & objects,
    const ReadSettings & read_settings,
    std::optional<size_t>,
    std::optional<size_t>) const
{
    auto settings_ptr = s3_settings.get();

    auto s3_impl = std::make_unique<ReadBufferFromS3Gather>(
        client.get(),
        bucket,
        version_id,
        objects,
        settings_ptr->s3_settings.max_single_read_retries,
        read_settings);

    if (read_settings.remote_fs_method == RemoteFSReadMethod::threadpool)
    {
        auto reader = getThreadPoolReader();
        return std::make_unique<AsynchronousReadIndirectBufferFromRemoteFS>(reader, read_settings, std::move(s3_impl));
    }
    else
    {
        auto buf = std::make_unique<ReadIndirectBufferFromRemoteFS>(std::move(s3_impl));
        return std::make_unique<SeekAvoidingReadBuffer>(std::move(buf), settings_ptr->min_bytes_for_seek);
    }
}

std::unique_ptr<ReadBufferFromFileBase> S3ObjectStorage::readObject( /// NOLINT
    const StoredObject & object,
    const ReadSettings & read_settings,
    std::optional<size_t>,
    std::optional<size_t>) const
{
    auto settings_ptr = s3_settings.get();
    return std::make_unique<ReadBufferFromS3>(
        client.get(), bucket, object.path, version_id, settings_ptr->s3_settings.max_single_read_retries, read_settings);
}


std::unique_ptr<WriteBufferFromFileBase> S3ObjectStorage::writeObject( /// NOLINT
    const StoredObject & object,
    WriteMode mode, // S3 doesn't support append, only rewrite
    std::optional<ObjectAttributes> attributes,
    FinalizeCallback && finalize_callback,
    size_t buf_size,
    const WriteSettings & /* write_settings */)
{
    if (mode != WriteMode::Rewrite)
        throw Exception(ErrorCodes::BAD_ARGUMENTS, "S3 doesn't support append to files");

    auto settings_ptr = s3_settings.get();
    auto s3_buffer = std::make_unique<WriteBufferFromS3>(
        client.get(),
        bucket,
        object.path,
        settings_ptr->s3_settings,
        attributes,
        buf_size, threadPoolCallbackRunner(getThreadPoolWriter()));

    return std::make_unique<WriteIndirectBufferFromRemoteFS>(std::move(s3_buffer), std::move(finalize_callback), object.path);
}

void S3ObjectStorage::listPrefix(const std::string & path, RelativePathsWithSize & children) const
{
    auto settings_ptr = s3_settings.get();
    auto client_ptr = client.get();

    Aws::S3::Model::ListObjectsV2Request request;
    request.SetBucket(bucket);
    request.SetPrefix(path);
    request.SetMaxKeys(settings_ptr->list_object_keys_size);

    Aws::S3::Model::ListObjectsV2Outcome outcome;
    do
    {
        outcome = client_ptr->ListObjectsV2(request);
        throwIfError(outcome);

        auto result = outcome.GetResult();
        auto objects = result.GetContents();

        if (objects.empty())
            break;

        for (const auto & object : objects)
            children.emplace_back(object.GetKey(), object.GetSize());

        request.SetContinuationToken(outcome.GetResult().GetNextContinuationToken());
    } while (outcome.GetResult().GetIsTruncated());
}

void S3ObjectStorage::removeObjectImpl(const StoredObject & object, bool if_exists)
{
    auto client_ptr = client.get();

<<<<<<< HEAD
    // If chunk size is 0, only use single delete request
    // This allows us to work with GCS, which doesn't support DeleteObjects
    if (!s3_capabilities.support_batch_delete)
    {
        Aws::S3::Model::DeleteObjectRequest request;
        request.SetBucket(bucket);
        request.SetKey(object.path);
        auto outcome = client_ptr->DeleteObject(request);

        throwIfUnexpectedError(outcome, if_exists);
    }
    else
    {
        /// TODO: For AWS we prefer to use multiobject operation even for single object
        /// maybe we shouldn't?
        Aws::S3::Model::ObjectIdentifier obj;
        obj.SetKey(object.path);
        Aws::S3::Model::Delete delkeys;
        delkeys.SetObjects({obj});
        Aws::S3::Model::DeleteObjectsRequest request;
        request.SetBucket(bucket);
        request.SetDelete(delkeys);
        auto outcome = client_ptr->DeleteObjects(request);

        throwIfUnexpectedError(outcome, if_exists);
    }
=======
    Aws::S3::Model::DeleteObjectRequest request;
    request.SetBucket(bucket);
    request.SetKey(path);
    auto outcome = client_ptr->DeleteObject(request);

    throwIfUnexpectedError(outcome, if_exists);
>>>>>>> d376a4b5
}

void S3ObjectStorage::removeObjectsImpl(const StoredObjects & objects, bool if_exists)
{
    if (objects.empty())
        return;

    if (!s3_capabilities.support_batch_delete)
    {
        for (const auto & object : objects)
            removeObjectImpl(object, if_exists);
    }
    else
    {
        auto client_ptr = client.get();
        auto settings_ptr = s3_settings.get();

        size_t chunk_size_limit = settings_ptr->objects_chunk_size_to_delete;
        size_t current_position = 0;

        while (current_position < objects.size())
        {
            std::vector<Aws::S3::Model::ObjectIdentifier> current_chunk;
            String keys;
            for (; current_position < objects.size() && current_chunk.size() < chunk_size_limit; ++current_position)
            {
                Aws::S3::Model::ObjectIdentifier obj;
                obj.SetKey(objects[current_position].path);
                current_chunk.push_back(obj);

                if (!keys.empty())
                    keys += ", ";
                keys += objects[current_position].path;
            }

            Aws::S3::Model::Delete delkeys;
            delkeys.SetObjects(current_chunk);
            Aws::S3::Model::DeleteObjectsRequest request;
            request.SetBucket(bucket);
            request.SetDelete(delkeys);
            auto outcome = client_ptr->DeleteObjects(request);

            throwIfUnexpectedError(outcome, if_exists);
        }
    }
}

void S3ObjectStorage::removeObject(const StoredObject & object)
{
    removeObjectImpl(object, false);
}

void S3ObjectStorage::removeObjectIfExists(const StoredObject & object)
{
    removeObjectImpl(object, true);
}

void S3ObjectStorage::removeObjects(const StoredObjects & objects)
{
    removeObjectsImpl(objects, false);
}

void S3ObjectStorage::removeObjectsIfExist(const StoredObjects & objects)
{
    removeObjectsImpl(objects, true);
}

ObjectMetadata S3ObjectStorage::getObjectMetadata(const std::string & path) const
{
    ObjectMetadata result;

    auto object_head = requestObjectHeadData(bucket, path);
    throwIfError(object_head);

    auto & object_head_result = object_head.GetResult();
    result.size_bytes = object_head_result.GetContentLength();
    result.last_modified = object_head_result.GetLastModified().Millis();
    result.attributes = object_head_result.GetMetadata();

    return result;
}

void S3ObjectStorage::copyObjectToAnotherObjectStorage( // NOLINT
    const StoredObject & object_from,
    const StoredObject & object_to,
    IObjectStorage & object_storage_to,
    std::optional<ObjectAttributes> object_to_attributes)
{
    /// Shortcut for S3
    if (auto * dest_s3 = dynamic_cast<S3ObjectStorage * >(&object_storage_to); dest_s3 != nullptr)
        copyObjectImpl(bucket, object_from.path, dest_s3->bucket, object_to.path, {}, object_to_attributes);
    else
        IObjectStorage::copyObjectToAnotherObjectStorage(object_from, object_to, object_storage_to, object_to_attributes);
}

void S3ObjectStorage::copyObjectImpl(
    const String & src_bucket,
    const String & src_key,
    const String & dst_bucket,
    const String & dst_key,
    std::optional<Aws::S3::Model::HeadObjectResult> head,
    std::optional<ObjectAttributes> metadata) const
{
    auto client_ptr = client.get();
    Aws::S3::Model::CopyObjectRequest request;
    request.SetCopySource(src_bucket + "/" + src_key);
    request.SetBucket(dst_bucket);
    request.SetKey(dst_key);
    if (metadata)
    {
        request.SetMetadata(*metadata);
        request.SetMetadataDirective(Aws::S3::Model::MetadataDirective::REPLACE);
    }

    auto outcome = client_ptr->CopyObject(request);

    if (!outcome.IsSuccess() && outcome.GetError().GetExceptionName() == "EntityTooLarge")
    { // Can't come here with MinIO, MinIO allows single part upload for large objects.
        copyObjectMultipartImpl(src_bucket, src_key, dst_bucket, dst_key, head, metadata);
        return;
    }

    throwIfError(outcome);
}

void S3ObjectStorage::copyObjectMultipartImpl(const String & src_bucket, const String & src_key, const String & dst_bucket, const String & dst_key,
    std::optional<Aws::S3::Model::HeadObjectResult> head,
    std::optional<ObjectAttributes> metadata) const
{
    if (!head)
        head = requestObjectHeadData(src_bucket, src_key).GetResult();

    auto settings_ptr = s3_settings.get();
    auto client_ptr = client.get();
    size_t size = head->GetContentLength();

    String multipart_upload_id;

    {
        Aws::S3::Model::CreateMultipartUploadRequest request;
        request.SetBucket(dst_bucket);
        request.SetKey(dst_key);
        if (metadata)
            request.SetMetadata(*metadata);

        auto outcome = client_ptr->CreateMultipartUpload(request);

        throwIfError(outcome);

        multipart_upload_id = outcome.GetResult().GetUploadId();
    }

    std::vector<String> part_tags;

    size_t upload_part_size = settings_ptr->s3_settings.min_upload_part_size;
    for (size_t position = 0, part_number = 1; position < size; ++part_number, position += upload_part_size)
    {
        Aws::S3::Model::UploadPartCopyRequest part_request;
        part_request.SetCopySource(src_bucket + "/" + src_key);
        part_request.SetBucket(dst_bucket);
        part_request.SetKey(dst_key);
        part_request.SetUploadId(multipart_upload_id);
        part_request.SetPartNumber(part_number);
        part_request.SetCopySourceRange(fmt::format("bytes={}-{}", position, std::min(size, position + upload_part_size) - 1));

        auto outcome = client_ptr->UploadPartCopy(part_request);
        if (!outcome.IsSuccess())
        {
            Aws::S3::Model::AbortMultipartUploadRequest abort_request;
            abort_request.SetBucket(dst_bucket);
            abort_request.SetKey(dst_key);
            abort_request.SetUploadId(multipart_upload_id);
            client_ptr->AbortMultipartUpload(abort_request);
            // In error case we throw exception later with first error from UploadPartCopy
        }
        throwIfError(outcome);

        auto etag = outcome.GetResult().GetCopyPartResult().GetETag();
        part_tags.push_back(etag);
    }

    {
        Aws::S3::Model::CompleteMultipartUploadRequest req;
        req.SetBucket(dst_bucket);
        req.SetKey(dst_key);
        req.SetUploadId(multipart_upload_id);

        Aws::S3::Model::CompletedMultipartUpload multipart_upload;
        for (size_t i = 0; i < part_tags.size(); ++i)
        {
            Aws::S3::Model::CompletedPart part;
            multipart_upload.AddParts(part.WithETag(part_tags[i]).WithPartNumber(i + 1));
        }

        req.SetMultipartUpload(multipart_upload);

        auto outcome = client_ptr->CompleteMultipartUpload(req);

        throwIfError(outcome);
    }
}

void S3ObjectStorage::copyObject( // NOLINT
    const StoredObject & object_from, const StoredObject & object_to, std::optional<ObjectAttributes> object_to_attributes)
{
    auto head = requestObjectHeadData(bucket, object_from.path).GetResult();
    if (head.GetContentLength() >= static_cast<int64_t>(5UL * 1024 * 1024 * 1024))
        copyObjectMultipartImpl(bucket, object_from.path, bucket, object_to.path, head, object_to_attributes);
    else
        copyObjectImpl(bucket, object_from.path, bucket, object_to.path, head, object_to_attributes);
}

void S3ObjectStorage::setNewSettings(std::unique_ptr<S3ObjectStorageSettings> && s3_settings_)
{
    s3_settings.set(std::move(s3_settings_));
}

void S3ObjectStorage::setNewClient(std::unique_ptr<Aws::S3::S3Client> && client_)
{
    client.set(std::move(client_));
}

void S3ObjectStorage::shutdown()
{
    auto client_ptr = client.get();
    /// This call stops any next retry attempts for ongoing S3 requests.
    /// If S3 request is failed and the method below is executed S3 client immediately returns the last failed S3 request outcome.
    /// If S3 is healthy nothing wrong will be happened and S3 requests will be processed in a regular way without errors.
    /// This should significantly speed up shutdown process if S3 is unhealthy.
    const_cast<Aws::S3::S3Client &>(*client_ptr).DisableRequestProcessing();
}

void S3ObjectStorage::startup()
{
    auto client_ptr = client.get();

    /// Need to be enabled if it was disabled during shutdown() call.
    const_cast<Aws::S3::S3Client &>(*client_ptr).EnableRequestProcessing();
}

void S3ObjectStorage::applyNewSettings(const Poco::Util::AbstractConfiguration & config, const std::string & config_prefix, ContextPtr context)
{
    s3_settings.set(getSettings(config, config_prefix, context));
    client.set(getClient(config, config_prefix, context));
}

std::unique_ptr<IObjectStorage> S3ObjectStorage::cloneObjectStorage(
    const std::string & new_namespace, const Poco::Util::AbstractConfiguration & config, const std::string & config_prefix, ContextPtr context)
{
    return std::make_unique<S3ObjectStorage>(
        getClient(config, config_prefix, context),
        getSettings(config, config_prefix, context),
        version_id, s3_capabilities, new_namespace);
}

}


#endif<|MERGE_RESOLUTION|>--- conflicted
+++ resolved
@@ -211,41 +211,12 @@
 {
     auto client_ptr = client.get();
 
-<<<<<<< HEAD
-    // If chunk size is 0, only use single delete request
-    // This allows us to work with GCS, which doesn't support DeleteObjects
-    if (!s3_capabilities.support_batch_delete)
-    {
-        Aws::S3::Model::DeleteObjectRequest request;
-        request.SetBucket(bucket);
-        request.SetKey(object.path);
-        auto outcome = client_ptr->DeleteObject(request);
-
-        throwIfUnexpectedError(outcome, if_exists);
-    }
-    else
-    {
-        /// TODO: For AWS we prefer to use multiobject operation even for single object
-        /// maybe we shouldn't?
-        Aws::S3::Model::ObjectIdentifier obj;
-        obj.SetKey(object.path);
-        Aws::S3::Model::Delete delkeys;
-        delkeys.SetObjects({obj});
-        Aws::S3::Model::DeleteObjectsRequest request;
-        request.SetBucket(bucket);
-        request.SetDelete(delkeys);
-        auto outcome = client_ptr->DeleteObjects(request);
-
-        throwIfUnexpectedError(outcome, if_exists);
-    }
-=======
     Aws::S3::Model::DeleteObjectRequest request;
     request.SetBucket(bucket);
     request.SetKey(path);
     auto outcome = client_ptr->DeleteObject(request);
 
     throwIfUnexpectedError(outcome, if_exists);
->>>>>>> d376a4b5
 }
 
 void S3ObjectStorage::removeObjectsImpl(const StoredObjects & objects, bool if_exists)
