#pragma once

#include <Interpreters/Context_fwd.h>
#include <Interpreters/Context.h>
#include <Core/Defines.h>
#include <base/types.h>
#include <Common/CurrentMetrics.h>
#include <Common/Exception.h>
#include <Disks/Executor.h>
#include <Disks/DiskType.h>
#include <IO/ReadSettings.h>
#include <IO/WriteSettings.h>
#include <Disks/ObjectStorages/IObjectStorage.h>
#include <Disks/WriteMode.h>
#include <Disks/DirectoryIterator.h>
#include <Disks/IDiskTransaction.h>

#include <memory>
#include <mutex>
#include <utility>
#include <boost/noncopyable.hpp>
#include <Poco/Timestamp.h>
#include <filesystem>


namespace fs = std::filesystem;

namespace Poco
{
    namespace Util
    {
        class AbstractConfiguration;
    }
}

namespace DB
{

namespace ErrorCodes
{
    extern const int NOT_IMPLEMENTED;
}

class IReservation;
using ReservationPtr = std::unique_ptr<IReservation>;
using Reservations = std::vector<ReservationPtr>;

class ReadBufferFromFileBase;
class WriteBufferFromFileBase;
class MMappedFileCache;
class IMetadataStorage;
using MetadataStoragePtr = std::shared_ptr<IMetadataStorage>;
struct IDiskTransaction;
using DiskTransactionPtr = std::shared_ptr<IDiskTransaction>;
struct RemoveRequest;
using RemoveBatchRequest = std::vector<RemoveRequest>;

class DiskObjectStorage;
using DiskObjectStoragePtr = std::shared_ptr<DiskObjectStorage>;

/**
 * Provide interface for reservation.
 */
class Space : public std::enable_shared_from_this<Space>
{
public:
    /// Return the name of the space object.
    virtual const String & getName() const = 0;

    /// Reserve the specified number of bytes.
    virtual ReservationPtr reserve(UInt64 bytes) = 0;

    virtual ~Space() = default;
};

using SpacePtr = std::shared_ptr<Space>;

/**
 * A guard, that should synchronize file's or directory's state
 * with storage device (e.g. fsync in POSIX) in its destructor.
 */
class ISyncGuard
{
public:
    ISyncGuard() = default;
    virtual ~ISyncGuard() = default;
};

using SyncGuardPtr = std::unique_ptr<ISyncGuard>;

/**
 * A unit of storage persisting data and metadata.
 * Abstract underlying storage technology.
 * Responsible for:
 * - file management;
 * - space accounting and reservation.
 */
class IDisk : public Space
{
public:
    /// Default constructor.
    explicit IDisk(std::unique_ptr<Executor> executor_ = std::make_unique<SyncExecutor>())
        : executor(std::move(executor_))
    {
    }

    virtual DiskTransactionPtr createTransaction();

    /// Root path for all files stored on the disk.
    /// It's not required to be a local filesystem path.
    virtual const String & getPath() const = 0;

    /// Total available space on the disk.
    virtual UInt64 getTotalSpace() const = 0;

    /// Space currently available on the disk.
    virtual UInt64 getAvailableSpace() const = 0;

    /// Space available for reservation (available space minus reserved space).
    virtual UInt64 getUnreservedSpace() const = 0;

    /// Amount of bytes which should be kept free on the disk.
    virtual UInt64 getKeepingFreeSpace() const { return 0; }

    /// Return `true` if the specified file exists.
    virtual bool exists(const String & path) const = 0;

    /// Return `true` if the specified file exists and it's a regular file (not a directory or special file type).
    virtual bool isFile(const String & path) const = 0;

    /// Return `true` if the specified file exists and it's a directory.
    virtual bool isDirectory(const String & path) const = 0;

    /// Return size of the specified file.
    virtual size_t getFileSize(const String & path) const = 0;

    /// Create directory.
    virtual void createDirectory(const String & path) = 0;

    /// Create directory and all parent directories if necessary.
    virtual void createDirectories(const String & path) = 0;

    /// Remove all files from the directory. Directories are not removed.
    virtual void clearDirectory(const String & path) = 0;

    /// Move directory from `from_path` to `to_path`.
    virtual void moveDirectory(const String & from_path, const String & to_path) = 0;

    /// Return iterator to the contents of the specified directory.
    virtual DirectoryIteratorPtr iterateDirectory(const String & path) const = 0;

    /// Return `true` if the specified directory is empty.
    bool isDirectoryEmpty(const String & path) const;

    /// Create empty file at `path`.
    virtual void createFile(const String & path) = 0;

    /// Move the file from `from_path` to `to_path`.
    /// If a file with `to_path` path already exists, an exception will be thrown .
    virtual void moveFile(const String & from_path, const String & to_path) = 0;

    /// Move the file from `from_path` to `to_path`.
    /// If a file with `to_path` path already exists, it will be replaced.
    virtual void replaceFile(const String & from_path, const String & to_path) = 0;

    /// Recursively copy data containing at `from_path` to `to_path` located at `to_disk`.
    virtual void copy(const String & from_path, const std::shared_ptr<IDisk> & to_disk, const String & to_path);

    /// Recursively copy files from from_dir to to_dir. Create to_dir if not exists.
    virtual void copyDirectoryContent(const String & from_dir, const std::shared_ptr<IDisk> & to_disk, const String & to_dir);

    /// Copy file `from_file_path` to `to_file_path` located at `to_disk`.
    virtual void copyFile(const String & from_file_path, IDisk & to_disk, const String & to_file_path);

    /// List files at `path` and add their names to `file_names`
    virtual void listFiles(const String & path, std::vector<String> & file_names) const = 0;

    /// Open the file for read and return ReadBufferFromFileBase object.
    virtual std::unique_ptr<ReadBufferFromFileBase> readFile( /// NOLINT
        const String & path,
        const ReadSettings & settings = ReadSettings{},
        std::optional<size_t> read_hint = {},
        std::optional<size_t> file_size = {}) const = 0;

    /// Open the file for write and return WriteBufferFromFileBase object.
    virtual std::unique_ptr<WriteBufferFromFileBase> writeFile( /// NOLINT
        const String & path,
        size_t buf_size = DBMS_DEFAULT_BUFFER_SIZE,
        WriteMode mode = WriteMode::Rewrite,
        const WriteSettings & settings = {}) = 0;

    /// Remove file. Throws exception if file doesn't exists or it's a directory.
    /// Return whether file was finally removed. (For remote disks it is not always removed).
    virtual void removeFile(const String & path) = 0;

    /// Remove file if it exists.
    virtual void removeFileIfExists(const String & path) = 0;

    /// Remove directory. Throws exception if it's not a directory or if directory is not empty.
    virtual void removeDirectory(const String & path) = 0;

    /// Remove file or directory with all children. Use with extra caution. Throws exception if file doesn't exists.
    virtual void removeRecursive(const String & path) = 0;

    /// Remove file. Throws exception if file doesn't exists or if directory is not empty.
    /// Differs from removeFile for S3/HDFS disks
    /// Second bool param is a flag to remove (true) or keep (false) shared data on S3
    virtual void removeSharedFile(const String & path, bool /* keep_shared_data */) { removeFile(path); }

    /// Remove file or directory with all children. Use with extra caution. Throws exception if file doesn't exists.
    /// Differs from removeRecursive for S3/HDFS disks
    /// Second bool param is a flag to remove (false) or keep (true) shared data on S3.
    /// Third param determines which files cannot be removed even if second is true.
    virtual void removeSharedRecursive(const String & path, bool /* keep_all_shared_data */, const NameSet & /* file_names_remove_metadata_only */) { removeRecursive(path); }

    /// Remove file or directory if it exists.
    /// Differs from removeFileIfExists for S3/HDFS disks
    /// Second bool param is a flag to remove (true) or keep (false) shared data on S3
    virtual void removeSharedFileIfExists(const String & path, bool /* keep_shared_data */) { removeFileIfExists(path); }

<<<<<<< HEAD
    virtual const String & getCacheBasePath() const { throw Exception(ErrorCodes::NOT_IMPLEMENTED, "There is no cache path"); }

    virtual bool isCached() const { return false; }

    virtual const std::unordered_set<String> & getCacheLayersNames() const
    {
        throw Exception(ErrorCodes::NOT_IMPLEMENTED, "Method `getCacheLayersNames()` is not implemented for disk: {}", getType());
    }

    virtual DiskPtr getWrappedDisk() const
    {
        throw Exception(ErrorCodes::NOT_IMPLEMENTED, "Method `getWrappedDisk()` is not implemented for disk: {}", getType());
    }

    /// Returns a list of paths because for Log family engines there might be
    /// multiple files in remote fs for single clickhouse file.
=======
    virtual String getCacheBasePath() const { throw Exception(ErrorCodes::NOT_IMPLEMENTED, "There is no cache path"); }

    virtual bool supportsCache() const { return false; }

    /// Returns a list of storage objects (contains path, size, ...).
    /// (A list is returned because for Log family engines there might
    /// be multiple files in remote fs for single clickhouse file.
>>>>>>> 9973fb2f
    virtual StoredObjects getStorageObjects(const String &) const
    {
        throw Exception(ErrorCodes::NOT_IMPLEMENTED, "Method `getStorageObjects() not implemented for disk: {}`", getType());
    }

    /// For one local path there might be multiple remote paths in case of Log family engines.
<<<<<<< HEAD
    using LocalPathWithRemotePaths = std::pair<String, StoredObjects>;
=======
    using LocalPathWithObjectStoragePaths = std::pair<String, StoredObjects>;
>>>>>>> 9973fb2f

    virtual void getRemotePathsRecursive(const String &, std::vector<LocalPathWithObjectStoragePaths> &)
    {
        throw Exception(ErrorCodes::NOT_IMPLEMENTED, "Method `getRemotePathsRecursive() not implemented for disk: {}`", getType());
    }

    /// Batch request to remove multiple files.
    /// May be much faster for blob storage.
    /// Second bool param is a flag to remove (true) or keep (false) shared data on S3.
    /// Third param determines which files cannot be removed even if second is true.
    virtual void removeSharedFiles(const RemoveBatchRequest & files, bool keep_all_batch_data, const NameSet & file_names_remove_metadata_only);

    /// Set last modified time to file or directory at `path`.
    virtual void setLastModified(const String & path, const Poco::Timestamp & timestamp) = 0;

    /// Get last modified time of file or directory at `path`.
    virtual Poco::Timestamp getLastModified(const String & path) const = 0;

    /// Get last changed time of file or directory at `path`.
    /// Meaning is the same as stat.mt_ctime (e.g. different from getLastModified()).
    virtual time_t getLastChanged(const String & path) const = 0;

    /// Set file at `path` as read-only.
    virtual void setReadOnly(const String & path) = 0;

    /// Create hardlink from `src_path` to `dst_path`.
    virtual void createHardLink(const String & src_path, const String & dst_path) = 0;

    /// Truncate file to specified size.
    virtual void truncateFile(const String & path, size_t size);

    /// Return disk type - "local", "s3", etc.
    virtual DiskType getType() const = 0;

    /// Involves network interaction.
    virtual bool isRemote() const = 0;

    /// Whether this disk support zero-copy replication.
    /// Overrode in remote fs disks.
    virtual bool supportZeroCopyReplication() const = 0;

    /// Whether this disk support parallel write
    /// Overrode in remote fs disks.
    virtual bool supportParallelWrite() const { return false; }

    virtual bool isReadOnly() const { return false; }

    /// Check if disk is broken. Broken disks will have 0 space and cannot be used.
    virtual bool isBroken() const { return false; }

    /// Invoked when Global Context is shutdown.
    virtual void shutdown() {}

    /// Performs action on disk startup.
    virtual void startup(ContextPtr) {}

    /// Return some uniq string for file, overrode for IDiskRemote
    /// Required for distinguish different copies of the same part on remote disk
    virtual String getUniqueId(const String & path) const { return path; }

    /// Check file exists and ClickHouse has an access to it
    /// Overrode in remote FS disks (s3/hdfs)
    /// Required for remote disk to ensure that replica has access to data written by other node
    virtual bool checkUniqueId(const String & id) const { return exists(id); }

    /// Invoked on partitions freeze query.
    virtual void onFreeze(const String &) { }

    /// Returns guard, that insures synchronization of directory metadata with storage device.
    virtual SyncGuardPtr getDirectorySyncGuard(const String & path) const;

    /// Applies new settings for disk in runtime.
    virtual void applyNewSettings(const Poco::Util::AbstractConfiguration &, ContextPtr, const String &, const DisksMap &) {}

    /// Quite leaky abstraction. Some disks can use additional disk to store
    /// some parts of metadata. In general case we have only one disk itself and
    /// return pointer to it.
    ///
    /// Actually it's a part of IDiskRemote implementation but we have so
    /// complex hierarchy of disks (with decorators), so we cannot even
    /// dynamic_cast some pointer to IDisk to pointer to IDiskRemote.
    virtual MetadataStoragePtr getMetadataStorage();

    /// Very similar case as for getMetadataDiskIfExistsOrSelf(). If disk has "metadata"
    /// it will return mapping for each required path: path -> metadata as string.
    /// Only for IDiskRemote.
    virtual std::unordered_map<String, String> getSerializedMetadata(const std::vector<String> & /* paths */) const { return {}; }

    /// Return reference count for remote FS.
    /// You can ask -- why we have zero and what does it mean? For some unknown reason
    /// the decision was made to take 0 as "no references exist", but only file itself left.
    /// With normal file system we will get 1 in this case:
    /// $ stat clickhouse
    ///  File: clickhouse
    ///  Size: 3014014920      Blocks: 5886760    IO Block: 4096   regular file
    ///  Device: 10301h/66305d   Inode: 3109907     Links: 1
    /// Why we have always zero by default? Because normal filesystem
    /// manages hardlinks by itself. So you can always remove hardlink and all
    /// other alive harlinks will not be removed.
    virtual UInt32 getRefCount(const String &) const { return 0; }

    /// Revision is an incremental counter of disk operation.
    /// Revision currently exisis only in DiskS3.
    /// It is used to save current state during backup and restore that state from backup.
    /// This method sets current disk revision if it lower than required.
    virtual void syncRevision(UInt64) {}
    /// Return current disk revision.
    virtual UInt64 getRevision() const { return 0; }

<<<<<<< HEAD
    virtual DiskObjectStoragePtr getObjectStorage(const String &)
    {
        throw Exception(ErrorCodes::NOT_IMPLEMENTED, "Method getObjectStorage() is not implemented for disk type: {}", getType());
=======
    virtual DiskObjectStoragePtr createDiskObjectStorage(const String &)
    {
        throw Exception(
            ErrorCodes::NOT_IMPLEMENTED,
            "Method createDiskObjectStorage() is not implemented for disk type: {}",
            getType());
>>>>>>> 9973fb2f
    }

protected:
    friend class DiskDecorator;

    /// Returns executor to perform asynchronous operations.
    virtual Executor & getExecutor() { return *executor; }

    /// Base implementation of the function copy().
    /// It just opens two files, reads data by portions from the first file, and writes it to the second one.
    /// A derived class may override copy() to provide a faster implementation.
    void copyThroughBuffers(const String & from_path, const std::shared_ptr<IDisk> & to_disk, const String & to_path, bool copy_root_dir = true);

private:
    std::unique_ptr<Executor> executor;
};

using DiskPtr = std::shared_ptr<IDisk>;
using Disks = std::vector<DiskPtr>;

/**
 * Information about reserved size on particular disk.
 */
class IReservation : boost::noncopyable
{
public:
    /// Get reservation size.
    virtual UInt64 getSize() const = 0;

    /// Space available for reservation
    /// (with this reservation already take into account).
    virtual UInt64 getUnreservedSpace() const = 0;

    /// Get i-th disk where reservation take place.
    virtual DiskPtr getDisk(size_t i = 0) const = 0; /// NOLINT

    /// Get all disks, used in reservation
    virtual Disks getDisks() const = 0;

    /// Changes amount of reserved space.
    virtual void update(UInt64 new_size) = 0;

    /// Unreserves reserved space.
    virtual ~IReservation() = default;
};

/// Return full path to a file on disk.
inline String fullPath(const DiskPtr & disk, const String & path)
{
    return fs::path(disk->getPath()) / path;
}

/// Return parent path for the specified path.
inline String parentPath(const String & path)
{
    if (path.ends_with('/'))
        return fs::path(path).parent_path().parent_path() / "";
    return fs::path(path).parent_path() / "";
}

/// Return file name for the specified path.
inline String fileName(const String & path)
{
    return fs::path(path).filename();
}

/// Return directory path for the specified path.
inline String directoryPath(const String & path)
{
    return fs::path(path).parent_path() / "";
}

}<|MERGE_RESOLUTION|>--- conflicted
+++ resolved
@@ -218,10 +218,9 @@
     /// Second bool param is a flag to remove (true) or keep (false) shared data on S3
     virtual void removeSharedFileIfExists(const String & path, bool /* keep_shared_data */) { removeFileIfExists(path); }
 
-<<<<<<< HEAD
     virtual const String & getCacheBasePath() const { throw Exception(ErrorCodes::NOT_IMPLEMENTED, "There is no cache path"); }
 
-    virtual bool isCached() const { return false; }
+    virtual bool supportsCache() const { return false; }
 
     virtual const std::unordered_set<String> & getCacheLayersNames() const
     {
@@ -232,29 +231,17 @@
     {
         throw Exception(ErrorCodes::NOT_IMPLEMENTED, "Method `getWrappedDisk()` is not implemented for disk: {}", getType());
     }
-
-    /// Returns a list of paths because for Log family engines there might be
-    /// multiple files in remote fs for single clickhouse file.
-=======
-    virtual String getCacheBasePath() const { throw Exception(ErrorCodes::NOT_IMPLEMENTED, "There is no cache path"); }
-
-    virtual bool supportsCache() const { return false; }
 
     /// Returns a list of storage objects (contains path, size, ...).
     /// (A list is returned because for Log family engines there might
     /// be multiple files in remote fs for single clickhouse file.
->>>>>>> 9973fb2f
     virtual StoredObjects getStorageObjects(const String &) const
     {
         throw Exception(ErrorCodes::NOT_IMPLEMENTED, "Method `getStorageObjects() not implemented for disk: {}`", getType());
     }
 
     /// For one local path there might be multiple remote paths in case of Log family engines.
-<<<<<<< HEAD
-    using LocalPathWithRemotePaths = std::pair<String, StoredObjects>;
-=======
     using LocalPathWithObjectStoragePaths = std::pair<String, StoredObjects>;
->>>>>>> 9973fb2f
 
     virtual void getRemotePathsRecursive(const String &, std::vector<LocalPathWithObjectStoragePaths> &)
     {
@@ -364,18 +351,12 @@
     /// Return current disk revision.
     virtual UInt64 getRevision() const { return 0; }
 
-<<<<<<< HEAD
-    virtual DiskObjectStoragePtr getObjectStorage(const String &)
-    {
-        throw Exception(ErrorCodes::NOT_IMPLEMENTED, "Method getObjectStorage() is not implemented for disk type: {}", getType());
-=======
     virtual DiskObjectStoragePtr createDiskObjectStorage(const String &)
     {
         throw Exception(
             ErrorCodes::NOT_IMPLEMENTED,
             "Method createDiskObjectStorage() is not implemented for disk type: {}",
             getType());
->>>>>>> 9973fb2f
     }
 
 protected:
