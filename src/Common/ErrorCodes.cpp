--- conflicted
+++ resolved
@@ -634,11 +634,8 @@
     M(663, INCONSISTENT_METADATA_FOR_BACKUP) \
     M(664, ACCESS_STORAGE_DOESNT_ALLOW_BACKUP) \
     M(665, CANNOT_CONNECT_NATS) \
-<<<<<<< HEAD
-    M(666, NOT_INITIALIZED) \
-=======
     M(666, CANNOT_USE_CACHE) \
->>>>>>> 531446d4
+    M(667, NOT_INITIALIZED) \
     \
     M(999, KEEPER_EXCEPTION) \
     M(1000, POCO_EXCEPTION) \
