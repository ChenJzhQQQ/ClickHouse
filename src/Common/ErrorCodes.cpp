--- conflicted
+++ resolved
@@ -496,12 +496,9 @@
     extern const int OPENCL_ERROR = 522;
     extern const int UNKNOWN_ROW_POLICY = 523;
     extern const int ALTER_OF_COLUMN_IS_FORBIDDEN = 524;
-<<<<<<< HEAD
-    extern const int CASSANDRA_INTERNAL_ERROR = 525;
-=======
     extern const int INCORRECT_DISK_INDEX = 525;
     extern const int UNKNOWN_VOLUME_TYPE = 526;
->>>>>>> 07924f0a
+    extern const int CASSANDRA_INTERNAL_ERROR = 527;
 
     extern const int KEEPER_EXCEPTION = 999;
     extern const int POCO_EXCEPTION = 1000;
