#include <Common/ErrorCodes.h>
#include <chrono>

/** Previously, these constants were located in one enum.
  * But in this case there is a problem: when you add a new constant, you need to recompile
  * all translation units that use at least one constant (almost the whole project).
  * Therefore it is made so that definitions of constants are located here, in one file,
  * and their declaration are in different files, at the place of use.
  *
  * Later it was converted to the lookup table, to provide:
  * - errorCodeToName()
  * - system.errors table
  */

#define APPLY_FOR_ERROR_CODES(M) \
    M(0, OK) \
    M(1, UNSUPPORTED_METHOD) \
    M(2, UNSUPPORTED_PARAMETER) \
    M(3, UNEXPECTED_END_OF_FILE) \
    M(4, EXPECTED_END_OF_FILE) \
    M(6, CANNOT_PARSE_TEXT) \
    M(7, INCORRECT_NUMBER_OF_COLUMNS) \
    M(8, THERE_IS_NO_COLUMN) \
    M(9, SIZES_OF_COLUMNS_DOESNT_MATCH) \
    M(10, NOT_FOUND_COLUMN_IN_BLOCK) \
    M(11, POSITION_OUT_OF_BOUND) \
    M(12, PARAMETER_OUT_OF_BOUND) \
    M(13, SIZES_OF_COLUMNS_IN_TUPLE_DOESNT_MATCH) \
    M(15, DUPLICATE_COLUMN) \
    M(16, NO_SUCH_COLUMN_IN_TABLE) \
    M(17, DELIMITER_IN_STRING_LITERAL_DOESNT_MATCH) \
    M(18, CANNOT_INSERT_ELEMENT_INTO_CONSTANT_COLUMN) \
    M(19, SIZE_OF_FIXED_STRING_DOESNT_MATCH) \
    M(20, NUMBER_OF_COLUMNS_DOESNT_MATCH) \
    M(21, CANNOT_READ_ALL_DATA_FROM_TAB_SEPARATED_INPUT) \
    M(22, CANNOT_PARSE_ALL_VALUE_FROM_TAB_SEPARATED_INPUT) \
    M(23, CANNOT_READ_FROM_ISTREAM) \
    M(24, CANNOT_WRITE_TO_OSTREAM) \
    M(25, CANNOT_PARSE_ESCAPE_SEQUENCE) \
    M(26, CANNOT_PARSE_QUOTED_STRING) \
    M(27, CANNOT_PARSE_INPUT_ASSERTION_FAILED) \
    M(28, CANNOT_PRINT_FLOAT_OR_DOUBLE_NUMBER) \
    M(29, CANNOT_PRINT_INTEGER) \
    M(30, CANNOT_READ_SIZE_OF_COMPRESSED_CHUNK) \
    M(31, CANNOT_READ_COMPRESSED_CHUNK) \
    M(32, ATTEMPT_TO_READ_AFTER_EOF) \
    M(33, CANNOT_READ_ALL_DATA) \
    M(34, TOO_MANY_ARGUMENTS_FOR_FUNCTION) \
    M(35, TOO_FEW_ARGUMENTS_FOR_FUNCTION) \
    M(36, BAD_ARGUMENTS) \
    M(37, UNKNOWN_ELEMENT_IN_AST) \
    M(38, CANNOT_PARSE_DATE) \
    M(39, TOO_LARGE_SIZE_COMPRESSED) \
    M(40, CHECKSUM_DOESNT_MATCH) \
    M(41, CANNOT_PARSE_DATETIME) \
    M(42, NUMBER_OF_ARGUMENTS_DOESNT_MATCH) \
    M(43, ILLEGAL_TYPE_OF_ARGUMENT) \
    M(44, ILLEGAL_COLUMN) \
    M(45, ILLEGAL_NUMBER_OF_RESULT_COLUMNS) \
    M(46, UNKNOWN_FUNCTION) \
    M(47, UNKNOWN_IDENTIFIER) \
    M(48, NOT_IMPLEMENTED) \
    M(49, LOGICAL_ERROR) \
    M(50, UNKNOWN_TYPE) \
    M(51, EMPTY_LIST_OF_COLUMNS_QUERIED) \
    M(52, COLUMN_QUERIED_MORE_THAN_ONCE) \
    M(53, TYPE_MISMATCH) \
    M(54, STORAGE_DOESNT_ALLOW_PARAMETERS) \
    M(55, STORAGE_REQUIRES_PARAMETER) \
    M(56, UNKNOWN_STORAGE) \
    M(57, TABLE_ALREADY_EXISTS) \
    M(58, TABLE_METADATA_ALREADY_EXISTS) \
    M(59, ILLEGAL_TYPE_OF_COLUMN_FOR_FILTER) \
    M(60, UNKNOWN_TABLE) \
    M(61, ONLY_FILTER_COLUMN_IN_BLOCK) \
    M(62, SYNTAX_ERROR) \
    M(63, UNKNOWN_AGGREGATE_FUNCTION) \
    M(64, CANNOT_READ_AGGREGATE_FUNCTION_FROM_TEXT) \
    M(65, CANNOT_WRITE_AGGREGATE_FUNCTION_AS_TEXT) \
    M(66, NOT_A_COLUMN) \
    M(67, ILLEGAL_KEY_OF_AGGREGATION) \
    M(68, CANNOT_GET_SIZE_OF_FIELD) \
    M(69, ARGUMENT_OUT_OF_BOUND) \
    M(70, CANNOT_CONVERT_TYPE) \
    M(71, CANNOT_WRITE_AFTER_END_OF_BUFFER) \
    M(72, CANNOT_PARSE_NUMBER) \
    M(73, UNKNOWN_FORMAT) \
    M(74, CANNOT_READ_FROM_FILE_DESCRIPTOR) \
    M(75, CANNOT_WRITE_TO_FILE_DESCRIPTOR) \
    M(76, CANNOT_OPEN_FILE) \
    M(77, CANNOT_CLOSE_FILE) \
    M(78, UNKNOWN_TYPE_OF_QUERY) \
    M(79, INCORRECT_FILE_NAME) \
    M(80, INCORRECT_QUERY) \
    M(81, UNKNOWN_DATABASE) \
    M(82, DATABASE_ALREADY_EXISTS) \
    M(83, DIRECTORY_DOESNT_EXIST) \
    M(84, DIRECTORY_ALREADY_EXISTS) \
    M(85, FORMAT_IS_NOT_SUITABLE_FOR_INPUT) \
    M(86, RECEIVED_ERROR_FROM_REMOTE_IO_SERVER) \
    M(87, CANNOT_SEEK_THROUGH_FILE) \
    M(88, CANNOT_TRUNCATE_FILE) \
    M(89, UNKNOWN_COMPRESSION_METHOD) \
    M(90, EMPTY_LIST_OF_COLUMNS_PASSED) \
    M(91, SIZES_OF_MARKS_FILES_ARE_INCONSISTENT) \
    M(92, EMPTY_DATA_PASSED) \
    M(93, UNKNOWN_AGGREGATED_DATA_VARIANT) \
    M(94, CANNOT_MERGE_DIFFERENT_AGGREGATED_DATA_VARIANTS) \
    M(95, CANNOT_READ_FROM_SOCKET) \
    M(96, CANNOT_WRITE_TO_SOCKET) \
    M(97, CANNOT_READ_ALL_DATA_FROM_CHUNKED_INPUT) \
    M(98, CANNOT_WRITE_TO_EMPTY_BLOCK_OUTPUT_STREAM) \
    M(99, UNKNOWN_PACKET_FROM_CLIENT) \
    M(100, UNKNOWN_PACKET_FROM_SERVER) \
    M(101, UNEXPECTED_PACKET_FROM_CLIENT) \
    M(102, UNEXPECTED_PACKET_FROM_SERVER) \
    M(103, RECEIVED_DATA_FOR_WRONG_QUERY_ID) \
    M(104, TOO_SMALL_BUFFER_SIZE) \
    M(105, CANNOT_READ_HISTORY) \
    M(106, CANNOT_APPEND_HISTORY) \
    M(107, FILE_DOESNT_EXIST) \
    M(108, NO_DATA_TO_INSERT) \
    M(109, CANNOT_BLOCK_SIGNAL) \
    M(110, CANNOT_UNBLOCK_SIGNAL) \
    M(111, CANNOT_MANIPULATE_SIGSET) \
    M(112, CANNOT_WAIT_FOR_SIGNAL) \
    M(113, THERE_IS_NO_SESSION) \
    M(114, CANNOT_CLOCK_GETTIME) \
    M(115, UNKNOWN_SETTING) \
    M(116, THERE_IS_NO_DEFAULT_VALUE) \
    M(117, INCORRECT_DATA) \
    M(119, ENGINE_REQUIRED) \
    M(120, CANNOT_INSERT_VALUE_OF_DIFFERENT_SIZE_INTO_TUPLE) \
    M(121, UNSUPPORTED_JOIN_KEYS) \
    M(122, INCOMPATIBLE_COLUMNS) \
    M(123, UNKNOWN_TYPE_OF_AST_NODE) \
    M(124, INCORRECT_ELEMENT_OF_SET) \
    M(125, INCORRECT_RESULT_OF_SCALAR_SUBQUERY) \
    M(126, CANNOT_GET_RETURN_TYPE) \
    M(127, ILLEGAL_INDEX) \
    M(128, TOO_LARGE_ARRAY_SIZE) \
    M(129, FUNCTION_IS_SPECIAL) \
    M(130, CANNOT_READ_ARRAY_FROM_TEXT) \
    M(131, TOO_LARGE_STRING_SIZE) \
    M(133, AGGREGATE_FUNCTION_DOESNT_ALLOW_PARAMETERS) \
    M(134, PARAMETERS_TO_AGGREGATE_FUNCTIONS_MUST_BE_LITERALS) \
    M(135, ZERO_ARRAY_OR_TUPLE_INDEX) \
    M(137, UNKNOWN_ELEMENT_IN_CONFIG) \
    M(138, EXCESSIVE_ELEMENT_IN_CONFIG) \
    M(139, NO_ELEMENTS_IN_CONFIG) \
    M(140, ALL_REQUESTED_COLUMNS_ARE_MISSING) \
    M(141, SAMPLING_NOT_SUPPORTED) \
    M(142, NOT_FOUND_NODE) \
    M(143, FOUND_MORE_THAN_ONE_NODE) \
    M(144, FIRST_DATE_IS_BIGGER_THAN_LAST_DATE) \
    M(145, UNKNOWN_OVERFLOW_MODE) \
    M(146, QUERY_SECTION_DOESNT_MAKE_SENSE) \
    M(147, NOT_FOUND_FUNCTION_ELEMENT_FOR_AGGREGATE) \
    M(148, NOT_FOUND_RELATION_ELEMENT_FOR_CONDITION) \
    M(149, NOT_FOUND_RHS_ELEMENT_FOR_CONDITION) \
    M(150, EMPTY_LIST_OF_ATTRIBUTES_PASSED) \
    M(151, INDEX_OF_COLUMN_IN_SORT_CLAUSE_IS_OUT_OF_RANGE) \
    M(152, UNKNOWN_DIRECTION_OF_SORTING) \
    M(153, ILLEGAL_DIVISION) \
    M(154, AGGREGATE_FUNCTION_NOT_APPLICABLE) \
    M(155, UNKNOWN_RELATION) \
    M(156, DICTIONARIES_WAS_NOT_LOADED) \
    M(157, ILLEGAL_OVERFLOW_MODE) \
    M(158, TOO_MANY_ROWS) \
    M(159, TIMEOUT_EXCEEDED) \
    M(160, TOO_SLOW) \
    M(161, TOO_MANY_COLUMNS) \
    M(162, TOO_DEEP_SUBQUERIES) \
    M(163, TOO_DEEP_PIPELINE) \
    M(164, READONLY) \
    M(165, TOO_MANY_TEMPORARY_COLUMNS) \
    M(166, TOO_MANY_TEMPORARY_NON_CONST_COLUMNS) \
    M(167, TOO_DEEP_AST) \
    M(168, TOO_BIG_AST) \
    M(169, BAD_TYPE_OF_FIELD) \
    M(170, BAD_GET) \
    M(172, CANNOT_CREATE_DIRECTORY) \
    M(173, CANNOT_ALLOCATE_MEMORY) \
    M(174, CYCLIC_ALIASES) \
    M(176, CHUNK_NOT_FOUND) \
    M(177, DUPLICATE_CHUNK_NAME) \
    M(178, MULTIPLE_ALIASES_FOR_EXPRESSION) \
    M(179, MULTIPLE_EXPRESSIONS_FOR_ALIAS) \
    M(180, THERE_IS_NO_PROFILE) \
    M(181, ILLEGAL_FINAL) \
    M(182, ILLEGAL_PREWHERE) \
    M(183, UNEXPECTED_EXPRESSION) \
    M(184, ILLEGAL_AGGREGATION) \
    M(185, UNSUPPORTED_MYISAM_BLOCK_TYPE) \
    M(186, UNSUPPORTED_COLLATION_LOCALE) \
    M(187, COLLATION_COMPARISON_FAILED) \
    M(188, UNKNOWN_ACTION) \
    M(189, TABLE_MUST_NOT_BE_CREATED_MANUALLY) \
    M(190, SIZES_OF_ARRAYS_DOESNT_MATCH) \
    M(191, SET_SIZE_LIMIT_EXCEEDED) \
    M(192, UNKNOWN_USER) \
    M(193, WRONG_PASSWORD) \
    M(194, REQUIRED_PASSWORD) \
    M(195, IP_ADDRESS_NOT_ALLOWED) \
    M(196, UNKNOWN_ADDRESS_PATTERN_TYPE) \
    M(197, SERVER_REVISION_IS_TOO_OLD) \
    M(198, DNS_ERROR) \
    M(199, UNKNOWN_QUOTA) \
    M(200, QUOTA_DOESNT_ALLOW_KEYS) \
    M(201, QUOTA_EXPIRED) \
    M(202, TOO_MANY_SIMULTANEOUS_QUERIES) \
    M(203, NO_FREE_CONNECTION) \
    M(204, CANNOT_FSYNC) \
    M(205, NESTED_TYPE_TOO_DEEP) \
    M(206, ALIAS_REQUIRED) \
    M(207, AMBIGUOUS_IDENTIFIER) \
    M(208, EMPTY_NESTED_TABLE) \
    M(209, SOCKET_TIMEOUT) \
    M(210, NETWORK_ERROR) \
    M(211, EMPTY_QUERY) \
    M(212, UNKNOWN_LOAD_BALANCING) \
    M(213, UNKNOWN_TOTALS_MODE) \
    M(214, CANNOT_STATVFS) \
    M(215, NOT_AN_AGGREGATE) \
    M(216, QUERY_WITH_SAME_ID_IS_ALREADY_RUNNING) \
    M(217, CLIENT_HAS_CONNECTED_TO_WRONG_PORT) \
    M(218, TABLE_IS_DROPPED) \
    M(219, DATABASE_NOT_EMPTY) \
    M(220, DUPLICATE_INTERSERVER_IO_ENDPOINT) \
    M(221, NO_SUCH_INTERSERVER_IO_ENDPOINT) \
    M(222, ADDING_REPLICA_TO_NON_EMPTY_TABLE) \
    M(223, UNEXPECTED_AST_STRUCTURE) \
    M(224, REPLICA_IS_ALREADY_ACTIVE) \
    M(225, NO_ZOOKEEPER) \
    M(226, NO_FILE_IN_DATA_PART) \
    M(227, UNEXPECTED_FILE_IN_DATA_PART) \
    M(228, BAD_SIZE_OF_FILE_IN_DATA_PART) \
    M(229, QUERY_IS_TOO_LARGE) \
    M(230, NOT_FOUND_EXPECTED_DATA_PART) \
    M(231, TOO_MANY_UNEXPECTED_DATA_PARTS) \
    M(232, NO_SUCH_DATA_PART) \
    M(233, BAD_DATA_PART_NAME) \
    M(234, NO_REPLICA_HAS_PART) \
    M(235, DUPLICATE_DATA_PART) \
    M(236, ABORTED) \
    M(237, NO_REPLICA_NAME_GIVEN) \
    M(238, FORMAT_VERSION_TOO_OLD) \
    M(239, CANNOT_MUNMAP) \
    M(240, CANNOT_MREMAP) \
    M(241, MEMORY_LIMIT_EXCEEDED) \
    M(242, TABLE_IS_READ_ONLY) \
    M(243, NOT_ENOUGH_SPACE) \
    M(244, UNEXPECTED_ZOOKEEPER_ERROR) \
    M(246, CORRUPTED_DATA) \
    M(247, INCORRECT_MARK) \
    M(248, INVALID_PARTITION_VALUE) \
    M(250, NOT_ENOUGH_BLOCK_NUMBERS) \
    M(251, NO_SUCH_REPLICA) \
    M(252, TOO_MANY_PARTS) \
    M(253, REPLICA_IS_ALREADY_EXIST) \
    M(254, NO_ACTIVE_REPLICAS) \
    M(255, TOO_MANY_RETRIES_TO_FETCH_PARTS) \
    M(256, PARTITION_ALREADY_EXISTS) \
    M(257, PARTITION_DOESNT_EXIST) \
    M(258, UNION_ALL_RESULT_STRUCTURES_MISMATCH) \
    M(260, CLIENT_OUTPUT_FORMAT_SPECIFIED) \
    M(261, UNKNOWN_BLOCK_INFO_FIELD) \
    M(262, BAD_COLLATION) \
    M(263, CANNOT_COMPILE_CODE) \
    M(264, INCOMPATIBLE_TYPE_OF_JOIN) \
    M(265, NO_AVAILABLE_REPLICA) \
    M(266, MISMATCH_REPLICAS_DATA_SOURCES) \
    M(267, STORAGE_DOESNT_SUPPORT_PARALLEL_REPLICAS) \
    M(268, CPUID_ERROR) \
    M(269, INFINITE_LOOP) \
    M(270, CANNOT_COMPRESS) \
    M(271, CANNOT_DECOMPRESS) \
    M(272, CANNOT_IO_SUBMIT) \
    M(273, CANNOT_IO_GETEVENTS) \
    M(274, AIO_READ_ERROR) \
    M(275, AIO_WRITE_ERROR) \
    M(277, INDEX_NOT_USED) \
    M(279, ALL_CONNECTION_TRIES_FAILED) \
    M(280, NO_AVAILABLE_DATA) \
    M(281, DICTIONARY_IS_EMPTY) \
    M(282, INCORRECT_INDEX) \
    M(283, UNKNOWN_DISTRIBUTED_PRODUCT_MODE) \
    M(284, WRONG_GLOBAL_SUBQUERY) \
    M(285, TOO_FEW_LIVE_REPLICAS) \
    M(286, UNSATISFIED_QUORUM_FOR_PREVIOUS_WRITE) \
    M(287, UNKNOWN_FORMAT_VERSION) \
    M(288, DISTRIBUTED_IN_JOIN_SUBQUERY_DENIED) \
    M(289, REPLICA_IS_NOT_IN_QUORUM) \
    M(290, LIMIT_EXCEEDED) \
    M(291, DATABASE_ACCESS_DENIED) \
    M(293, MONGODB_CANNOT_AUTHENTICATE) \
    M(294, INVALID_BLOCK_EXTRA_INFO) \
    M(295, RECEIVED_EMPTY_DATA) \
    M(296, NO_REMOTE_SHARD_FOUND) \
    M(297, SHARD_HAS_NO_CONNECTIONS) \
    M(298, CANNOT_PIPE) \
    M(299, CANNOT_FORK) \
    M(300, CANNOT_DLSYM) \
    M(301, CANNOT_CREATE_CHILD_PROCESS) \
    M(302, CHILD_WAS_NOT_EXITED_NORMALLY) \
    M(303, CANNOT_SELECT) \
    M(304, CANNOT_WAITPID) \
    M(305, TABLE_WAS_NOT_DROPPED) \
    M(306, TOO_DEEP_RECURSION) \
    M(307, TOO_MANY_BYTES) \
    M(308, UNEXPECTED_NODE_IN_ZOOKEEPER) \
    M(309, FUNCTION_CANNOT_HAVE_PARAMETERS) \
    M(317, INVALID_SHARD_WEIGHT) \
    M(318, INVALID_CONFIG_PARAMETER) \
    M(319, UNKNOWN_STATUS_OF_INSERT) \
    M(321, VALUE_IS_OUT_OF_RANGE_OF_DATA_TYPE) \
    M(335, BARRIER_TIMEOUT) \
    M(336, UNKNOWN_DATABASE_ENGINE) \
    M(337, DDL_GUARD_IS_ACTIVE) \
    M(341, UNFINISHED) \
    M(342, METADATA_MISMATCH) \
    M(344, SUPPORT_IS_DISABLED) \
    M(345, TABLE_DIFFERS_TOO_MUCH) \
    M(346, CANNOT_CONVERT_CHARSET) \
    M(347, CANNOT_LOAD_CONFIG) \
    M(349, CANNOT_INSERT_NULL_IN_ORDINARY_COLUMN) \
    M(350, INCOMPATIBLE_SOURCE_TABLES) \
    M(351, AMBIGUOUS_TABLE_NAME) \
    M(352, AMBIGUOUS_COLUMN_NAME) \
    M(353, INDEX_OF_POSITIONAL_ARGUMENT_IS_OUT_OF_RANGE) \
    M(354, ZLIB_INFLATE_FAILED) \
    M(355, ZLIB_DEFLATE_FAILED) \
    M(356, BAD_LAMBDA) \
    M(357, RESERVED_IDENTIFIER_NAME) \
    M(358, INTO_OUTFILE_NOT_ALLOWED) \
    M(359, TABLE_SIZE_EXCEEDS_MAX_DROP_SIZE_LIMIT) \
    M(360, CANNOT_CREATE_CHARSET_CONVERTER) \
    M(361, SEEK_POSITION_OUT_OF_BOUND) \
    M(362, CURRENT_WRITE_BUFFER_IS_EXHAUSTED) \
    M(363, CANNOT_CREATE_IO_BUFFER) \
    M(364, RECEIVED_ERROR_TOO_MANY_REQUESTS) \
    M(366, SIZES_OF_NESTED_COLUMNS_ARE_INCONSISTENT) \
    M(367, TOO_MANY_FETCHES) \
    M(369, ALL_REPLICAS_ARE_STALE) \
    M(370, DATA_TYPE_CANNOT_BE_USED_IN_TABLES) \
    M(371, INCONSISTENT_CLUSTER_DEFINITION) \
    M(372, SESSION_NOT_FOUND) \
    M(373, SESSION_IS_LOCKED) \
    M(374, INVALID_SESSION_TIMEOUT) \
    M(375, CANNOT_DLOPEN) \
    M(376, CANNOT_PARSE_UUID) \
    M(377, ILLEGAL_SYNTAX_FOR_DATA_TYPE) \
    M(378, DATA_TYPE_CANNOT_HAVE_ARGUMENTS) \
    M(379, UNKNOWN_STATUS_OF_DISTRIBUTED_DDL_TASK) \
    M(380, CANNOT_KILL) \
    M(381, HTTP_LENGTH_REQUIRED) \
    M(382, CANNOT_LOAD_CATBOOST_MODEL) \
    M(383, CANNOT_APPLY_CATBOOST_MODEL) \
    M(384, PART_IS_TEMPORARILY_LOCKED) \
    M(385, MULTIPLE_STREAMS_REQUIRED) \
    M(386, NO_COMMON_TYPE) \
    M(387, DICTIONARY_ALREADY_EXISTS) \
    M(388, CANNOT_ASSIGN_OPTIMIZE) \
    M(389, INSERT_WAS_DEDUPLICATED) \
    M(390, CANNOT_GET_CREATE_TABLE_QUERY) \
    M(391, EXTERNAL_LIBRARY_ERROR) \
    M(392, QUERY_IS_PROHIBITED) \
    M(393, THERE_IS_NO_QUERY) \
    M(394, QUERY_WAS_CANCELLED) \
    M(395, FUNCTION_THROW_IF_VALUE_IS_NON_ZERO) \
    M(396, TOO_MANY_ROWS_OR_BYTES) \
    M(397, QUERY_IS_NOT_SUPPORTED_IN_MATERIALIZED_VIEW) \
    M(398, UNKNOWN_MUTATION_COMMAND) \
    M(399, FORMAT_IS_NOT_SUITABLE_FOR_OUTPUT) \
    M(400, CANNOT_STAT) \
    M(401, FEATURE_IS_NOT_ENABLED_AT_BUILD_TIME) \
    M(402, CANNOT_IOSETUP) \
    M(403, INVALID_JOIN_ON_EXPRESSION) \
    M(404, BAD_ODBC_CONNECTION_STRING) \
    M(405, PARTITION_SIZE_EXCEEDS_MAX_DROP_SIZE_LIMIT) \
    M(406, TOP_AND_LIMIT_TOGETHER) \
    M(407, DECIMAL_OVERFLOW) \
    M(408, BAD_REQUEST_PARAMETER) \
    M(409, EXTERNAL_EXECUTABLE_NOT_FOUND) \
    M(410, EXTERNAL_SERVER_IS_NOT_RESPONDING) \
    M(411, PTHREAD_ERROR) \
    M(412, NETLINK_ERROR) \
    M(413, CANNOT_SET_SIGNAL_HANDLER) \
    M(415, ALL_REPLICAS_LOST) \
    M(416, REPLICA_STATUS_CHANGED) \
    M(417, EXPECTED_ALL_OR_ANY) \
    M(418, UNKNOWN_JOIN) \
    M(419, MULTIPLE_ASSIGNMENTS_TO_COLUMN) \
    M(420, CANNOT_UPDATE_COLUMN) \
    M(421, CANNOT_ADD_DIFFERENT_AGGREGATE_STATES) \
    M(422, UNSUPPORTED_URI_SCHEME) \
    M(423, CANNOT_GETTIMEOFDAY) \
    M(424, CANNOT_LINK) \
    M(425, SYSTEM_ERROR) \
    M(427, CANNOT_COMPILE_REGEXP) \
    M(428, UNKNOWN_LOG_LEVEL) \
    M(429, FAILED_TO_GETPWUID) \
    M(430, MISMATCHING_USERS_FOR_PROCESS_AND_DATA) \
    M(431, ILLEGAL_SYNTAX_FOR_CODEC_TYPE) \
    M(432, UNKNOWN_CODEC) \
    M(433, ILLEGAL_CODEC_PARAMETER) \
    M(434, CANNOT_PARSE_PROTOBUF_SCHEMA) \
    M(435, NO_COLUMN_SERIALIZED_TO_REQUIRED_PROTOBUF_FIELD) \
    M(436, PROTOBUF_BAD_CAST) \
    M(437, PROTOBUF_FIELD_NOT_REPEATED) \
    M(438, DATA_TYPE_CANNOT_BE_PROMOTED) \
    M(439, CANNOT_SCHEDULE_TASK) \
    M(440, INVALID_LIMIT_EXPRESSION) \
    M(441, CANNOT_PARSE_DOMAIN_VALUE_FROM_STRING) \
    M(442, BAD_DATABASE_FOR_TEMPORARY_TABLE) \
    M(443, NO_COLUMNS_SERIALIZED_TO_PROTOBUF_FIELDS) \
    M(444, UNKNOWN_PROTOBUF_FORMAT) \
    M(445, CANNOT_MPROTECT) \
    M(446, FUNCTION_NOT_ALLOWED) \
    M(447, HYPERSCAN_CANNOT_SCAN_TEXT) \
    M(448, BROTLI_READ_FAILED) \
    M(449, BROTLI_WRITE_FAILED) \
    M(450, BAD_TTL_EXPRESSION) \
    M(451, BAD_TTL_FILE) \
    M(452, SETTING_CONSTRAINT_VIOLATION) \
    M(453, MYSQL_CLIENT_INSUFFICIENT_CAPABILITIES) \
    M(454, OPENSSL_ERROR) \
    M(455, SUSPICIOUS_TYPE_FOR_LOW_CARDINALITY) \
    M(456, UNKNOWN_QUERY_PARAMETER) \
    M(457, BAD_QUERY_PARAMETER) \
    M(458, CANNOT_UNLINK) \
    M(459, CANNOT_SET_THREAD_PRIORITY) \
    M(460, CANNOT_CREATE_TIMER) \
    M(461, CANNOT_SET_TIMER_PERIOD) \
    M(462, CANNOT_DELETE_TIMER) \
    M(463, CANNOT_FCNTL) \
    M(464, CANNOT_PARSE_ELF) \
    M(465, CANNOT_PARSE_DWARF) \
    M(466, INSECURE_PATH) \
    M(467, CANNOT_PARSE_BOOL) \
    M(468, CANNOT_PTHREAD_ATTR) \
    M(469, VIOLATED_CONSTRAINT) \
    M(470, QUERY_IS_NOT_SUPPORTED_IN_LIVE_VIEW) \
    M(471, INVALID_SETTING_VALUE) \
    M(472, READONLY_SETTING) \
    M(473, DEADLOCK_AVOIDED) \
    M(474, INVALID_TEMPLATE_FORMAT) \
    M(475, INVALID_WITH_FILL_EXPRESSION) \
    M(476, WITH_TIES_WITHOUT_ORDER_BY) \
    M(477, INVALID_USAGE_OF_INPUT) \
    M(478, UNKNOWN_POLICY) \
    M(479, UNKNOWN_DISK) \
    M(480, UNKNOWN_PROTOCOL) \
    M(481, PATH_ACCESS_DENIED) \
    M(482, DICTIONARY_ACCESS_DENIED) \
    M(483, TOO_MANY_REDIRECTS) \
    M(484, INTERNAL_REDIS_ERROR) \
    M(485, SCALAR_ALREADY_EXISTS) \
    M(487, CANNOT_GET_CREATE_DICTIONARY_QUERY) \
    M(488, UNKNOWN_DICTIONARY) \
    M(489, INCORRECT_DICTIONARY_DEFINITION) \
    M(490, CANNOT_FORMAT_DATETIME) \
    M(491, UNACCEPTABLE_URL) \
    M(492, ACCESS_ENTITY_NOT_FOUND) \
    M(493, ACCESS_ENTITY_ALREADY_EXISTS) \
    M(494, ACCESS_ENTITY_FOUND_DUPLICATES) \
    M(495, ACCESS_STORAGE_READONLY) \
    M(496, QUOTA_REQUIRES_CLIENT_KEY) \
    M(497, ACCESS_DENIED) \
    M(498, LIMIT_BY_WITH_TIES_IS_NOT_SUPPORTED) \
    M(499, S3_ERROR) \
    M(501, CANNOT_CREATE_DATABASE) \
    M(502, CANNOT_SIGQUEUE) \
    M(503, AGGREGATE_FUNCTION_THROW) \
    M(504, FILE_ALREADY_EXISTS) \
    M(505, CANNOT_DELETE_DIRECTORY) \
    M(506, UNEXPECTED_ERROR_CODE) \
    M(507, UNABLE_TO_SKIP_UNUSED_SHARDS) \
    M(508, UNKNOWN_ACCESS_TYPE) \
    M(509, INVALID_GRANT) \
    M(510, CACHE_DICTIONARY_UPDATE_FAIL) \
    M(511, UNKNOWN_ROLE) \
    M(512, SET_NON_GRANTED_ROLE) \
    M(513, UNKNOWN_PART_TYPE) \
    M(514, ACCESS_STORAGE_FOR_INSERTION_NOT_FOUND) \
    M(515, INCORRECT_ACCESS_ENTITY_DEFINITION) \
    M(516, AUTHENTICATION_FAILED) \
    M(517, CANNOT_ASSIGN_ALTER) \
    M(518, CANNOT_COMMIT_OFFSET) \
    M(519, NO_REMOTE_SHARD_AVAILABLE) \
    M(520, CANNOT_DETACH_DICTIONARY_AS_TABLE) \
    M(521, ATOMIC_RENAME_FAIL) \
    M(523, UNKNOWN_ROW_POLICY) \
    M(524, ALTER_OF_COLUMN_IS_FORBIDDEN) \
    M(525, INCORRECT_DISK_INDEX) \
    M(526, UNKNOWN_VOLUME_TYPE) \
    M(527, NO_SUITABLE_FUNCTION_IMPLEMENTATION) \
    M(528, CASSANDRA_INTERNAL_ERROR) \
    M(529, NOT_A_LEADER) \
    M(530, CANNOT_CONNECT_RABBITMQ) \
    M(531, CANNOT_FSTAT) \
    M(532, LDAP_ERROR) \
    M(533, INCONSISTENT_RESERVATIONS) \
    M(534, NO_RESERVATIONS_PROVIDED) \
    M(535, UNKNOWN_RAID_TYPE) \
    M(536, CANNOT_RESTORE_FROM_FIELD_DUMP) \
    M(537, ILLEGAL_MYSQL_VARIABLE) \
    M(538, MYSQL_SYNTAX_ERROR) \
    M(539, CANNOT_BIND_RABBITMQ_EXCHANGE) \
    M(540, CANNOT_DECLARE_RABBITMQ_EXCHANGE) \
    M(541, CANNOT_CREATE_RABBITMQ_QUEUE_BINDING) \
    M(542, CANNOT_REMOVE_RABBITMQ_EXCHANGE) \
    M(543, UNKNOWN_MYSQL_DATATYPES_SUPPORT_LEVEL) \
    M(544, ROW_AND_ROWS_TOGETHER) \
    M(545, FIRST_AND_NEXT_TOGETHER) \
    M(546, NO_ROW_DELIMITER) \
    M(547, INVALID_RAID_TYPE) \
    M(548, UNKNOWN_VOLUME) \
    M(549, DATA_TYPE_CANNOT_BE_USED_IN_KEY) \
    M(550, CONDITIONAL_TREE_PARENT_NOT_FOUND) \
    M(551, ILLEGAL_PROJECTION_MANIPULATOR) \
    M(552, UNRECOGNIZED_ARGUMENTS) \
    M(553, LZMA_STREAM_ENCODER_FAILED) \
    M(554, LZMA_STREAM_DECODER_FAILED) \
    M(555, ROCKSDB_ERROR) \
    M(556, SYNC_MYSQL_USER_ACCESS_ERROR)\
    M(557, UNKNOWN_UNION) \
    M(558, EXPECTED_ALL_OR_DISTINCT) \
    M(559, INVALID_GRPC_QUERY_INFO) \
    M(560, ZSTD_ENCODER_FAILED) \
    M(561, ZSTD_DECODER_FAILED) \
    M(562, TLD_LIST_NOT_FOUND) \
    M(563, CANNOT_READ_MAP_FROM_TEXT) \
    M(564, INTERSERVER_SCHEME_DOESNT_MATCH) \
    M(565, TOO_MANY_PARTITIONS) \
    M(566, CANNOT_RMDIR) \
    M(567, DUPLICATED_PART_UUIDS) \
    M(568, RAFT_ERROR) \
    M(569, MULTIPLE_COLUMNS_SERIALIZED_TO_SAME_PROTOBUF_FIELD) \
    M(570, DATA_TYPE_INCOMPATIBLE_WITH_PROTOBUF_FIELD) \
    M(571, DATABASE_REPLICATION_FAILED) \
    M(572, TOO_MANY_QUERY_PLAN_OPTIMIZATIONS) \
    M(573, EPOLL_ERROR) \
    M(574, DISTRIBUTED_TOO_MANY_PENDING_BYTES) \
    M(575, UNKNOWN_SNAPSHOT) \
    M(576, KERBEROS_ERROR) \
    M(577, INVALID_SHARD_ID) \
    M(578, INVALID_FORMAT_INSERT_QUERY_WITH_DATA) \
    M(579, INCORRECT_PART_TYPE) \
    M(580, CANNOT_SET_ROUNDING_MODE) \
    M(581, TOO_LARGE_DISTRIBUTED_DEPTH) \
    M(582, NO_SUCH_PROJECTION_IN_TABLE) \
    M(583, ILLEGAL_PROJECTION) \
    M(584, PROJECTION_NOT_USED) \
    M(585, CANNOT_PARSE_YAML) \
<<<<<<< HEAD
    M(666, QUERY_IS_NOT_SUPPORTED_IN_WINDOW_VIEW) \
=======
    M(586, CANNOT_CREATE_FILE) \
>>>>>>> e9ff0b6d
    \
    M(998, POSTGRESQL_CONNECTION_FAILURE) \
    M(999, KEEPER_EXCEPTION) \
    M(1000, POCO_EXCEPTION) \
    M(1001, STD_EXCEPTION) \
    M(1002, UNKNOWN_EXCEPTION) \

/* See END */

namespace DB
{
namespace ErrorCodes
{
#define M(VALUE, NAME) extern const ErrorCode NAME = VALUE;
    APPLY_FOR_ERROR_CODES(M)
#undef M

    constexpr ErrorCode END = 3000;
    ErrorPairHolder values[END + 1]{};

    struct ErrorCodesNames
    {
        std::string_view names[END + 1];
        ErrorCodesNames()
        {
#define M(VALUE, NAME) names[VALUE] = std::string_view(#NAME);
            APPLY_FOR_ERROR_CODES(M)
#undef M
        }
    } error_codes_names;

    std::string_view getName(ErrorCode error_code)
    {
        if (error_code < 0 || error_code >= END)
            return std::string_view();
        return error_codes_names.names[error_code];
    }

    ErrorCode end() { return END + 1; }

    void increment(ErrorCode error_code, bool remote, const std::string & message, const FramePointers & trace)
    {
        if (error_code < 0 || error_code >= end())
        {
            /// For everything outside the range, use END.
            /// (end() is the pointer pass the end, while END is the last value that has an element in values array).
            error_code = end() - 1;
        }

        values[error_code].increment(remote, message, trace);
    }

    void ErrorPairHolder::increment(bool remote, const std::string & message, const FramePointers & trace)
    {
        const auto now = std::chrono::system_clock::now();

        std::lock_guard lock(mutex);

        auto & error = remote ? value.remote : value.local;

        ++error.count;
        error.message = message;
        error.trace = trace;
        error.error_time_ms = std::chrono::duration_cast<std::chrono::milliseconds>(now.time_since_epoch()).count();
    }
    ErrorPair ErrorPairHolder::get()
    {
        std::lock_guard lock(mutex);
        return value;
    }
}

}<|MERGE_RESOLUTION|>--- conflicted
+++ resolved
@@ -553,11 +553,8 @@
     M(583, ILLEGAL_PROJECTION) \
     M(584, PROJECTION_NOT_USED) \
     M(585, CANNOT_PARSE_YAML) \
-<<<<<<< HEAD
+    M(586, CANNOT_CREATE_FILE) \
     M(666, QUERY_IS_NOT_SUPPORTED_IN_WINDOW_VIEW) \
-=======
-    M(586, CANNOT_CREATE_FILE) \
->>>>>>> e9ff0b6d
     \
     M(998, POSTGRESQL_CONNECTION_FAILURE) \
     M(999, KEEPER_EXCEPTION) \
