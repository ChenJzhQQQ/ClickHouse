--- conflicted
+++ resolved
@@ -223,32 +223,10 @@
     if (!num_rows)
         return false;
 
-<<<<<<< HEAD
     DataTypePtr result_type = std::make_shared<DataTypeUInt64>();
     auto column = result_type->createColumn();
     UInt64 count = num_rows.value();
     column->insertData(reinterpret_cast<char*>(&count), sizeof(count));
-=======
-    /// Set aggregation state
-    const AggregateFunctionCount & agg_count = *count_func;
-    std::vector<char> state(agg_count.sizeOfData());
-    AggregateDataPtr place = state.data();
-    agg_count.create(place);
-    SCOPE_EXIT_MEMORY_SAFE(agg_count.destroy(place));
-    agg_count.set(place, num_rows.value());
-
-    auto column = ColumnAggregateFunction::create(function_node.getAggregateFunction());
-    column->insertFrom(place);
-
-    /// get count() argument type
-    DataTypes argument_types;
-    argument_types.reserve(columns_names.size());
-    {
-        const Block source_header = table_node.getStorageSnapshot()->getSampleBlockForColumns(columns_names);
-        for (const auto & column_name : columns_names)
-            argument_types.push_back(source_header.getByName(column_name).type);
-    }
->>>>>>> 03f24ee8
 
     Block block_with_count{{std::move(column), result_type, columns_names.front()}};
 
