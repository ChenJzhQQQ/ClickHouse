#include <Columns/ColumnTuple.h>
#include <Columns/ColumnVector.h>
#include <DataTypes/DataTypeTuple.h>
#include <DataTypes/DataTypesNumber.h>
#include <Functions/FunctionFactory.h>
#include <Functions/FunctionHelpers.h>
#include <Functions/TupleIFunction.h>
#include <Functions/castTypeToEither.h>

namespace DB
{
namespace ErrorCodes
{
    extern const int ILLEGAL_TYPE_OF_ARGUMENT;
}

/// tupleHammingDistance function: (Tuple(...), Tuple(...))-> N
/// Return the number of non-equal tuple elements
class FunctionTupleHammingDistance : public TupleIFunction
{
private:
    ContextPtr context;

public:
    static constexpr auto name = "tupleHammingDistance";

    explicit FunctionTupleHammingDistance(ContextPtr context_) : context(context_) {}
    static FunctionPtr create(ContextPtr context) { return std::make_shared<FunctionTupleHammingDistance>(context); }

    String getName() const override { return name; }

    size_t getNumberOfArguments() const override { return 2; }

    bool useDefaultImplementationForConstants() const override { return true; }

<<<<<<< HEAD
=======
    bool isSuitableForShortCircuitArgumentsExecution(const DataTypesWithConstInfo & /*arguments*/) const override { return false; }

    Columns getTupleElements(const IColumn & column) const
    {
        if (const auto * const_column = typeid_cast<const ColumnConst *>(&column))
            return convertConstTupleToConstantElements(*const_column);

        if (const auto * column_tuple = typeid_cast<const ColumnTuple *>(&column))
        {
            Columns columns(column_tuple->tupleSize());
            for (size_t i = 0; i < columns.size(); ++i)
                columns[i] = column_tuple->getColumnPtr(i);
            return columns;
        }

        throw Exception(ErrorCodes::ILLEGAL_TYPE_OF_ARGUMENT, "Argument of function {} should be tuples, got {}",
                        getName(), column.getName());
    }

>>>>>>> 10503af0
    DataTypePtr getReturnTypeImpl(const ColumnsWithTypeAndName & arguments) const override
    {
        const auto * left_tuple = checkAndGetDataType<DataTypeTuple>(arguments[0].type.get());
        const auto * right_tuple = checkAndGetDataType<DataTypeTuple>(arguments[1].type.get());

        if (!left_tuple)
            throw Exception(ErrorCodes::ILLEGAL_TYPE_OF_ARGUMENT, "Argument 0 of function {} should be tuples, got {}",
                            getName(), arguments[0].type->getName());

        if (!right_tuple)
            throw Exception(ErrorCodes::ILLEGAL_TYPE_OF_ARGUMENT, "Argument 1 of function {} should be tuples, got {}",
                            getName(), arguments[1].type->getName());

        const auto & left_types = left_tuple->getElements();
        const auto & right_types = right_tuple->getElements();

        Columns left_elements;
        Columns right_elements;
        if (arguments[0].column)
            left_elements = getTupleElements(*arguments[0].column);
        if (arguments[1].column)
            right_elements = getTupleElements(*arguments[1].column);

        if (left_types.size() != right_types.size())
            throw Exception(ErrorCodes::ILLEGAL_TYPE_OF_ARGUMENT,
                            "Expected tuples of the same size as arguments of function {}. Got {} and {}",
                            getName(), arguments[0].type->getName(), arguments[1].type->getName());

        size_t tuple_size = left_types.size();
        if (tuple_size == 0)
            return std::make_shared<DataTypeUInt8>();

        auto compare = FunctionFactory::instance().get("notEquals", context);
        auto plus = FunctionFactory::instance().get("plus", context);
        DataTypePtr res_type;
        for (size_t i = 0; i < tuple_size; ++i)
        {
            try
            {
                ColumnWithTypeAndName left{left_elements.empty() ? nullptr : left_elements[i], left_types[i], {}};
                ColumnWithTypeAndName right{right_elements.empty() ? nullptr : right_elements[i], right_types[i], {}};
                auto elem_compare = compare->build(ColumnsWithTypeAndName{left, right});

                if (i == 0)
                {
                    res_type = elem_compare->getResultType();
                    continue;
                }

                ColumnWithTypeAndName left_type{res_type, {}};
                ColumnWithTypeAndName right_type{elem_compare->getResultType(), {}};
                auto plus_elem = plus->build({left_type, right_type});
                res_type = plus_elem->getResultType();
            }
            catch (DB::Exception & e)
            {
                e.addMessage("While executing function {} for tuple element {}", getName(), i);
                throw;
            }
        }

        return res_type;
    }

    ColumnPtr executeImpl(const ColumnsWithTypeAndName & arguments, const DataTypePtr &, size_t input_rows_count) const override
    {
        const auto * left_tuple = checkAndGetDataType<DataTypeTuple>(arguments[0].type.get());
        const auto * right_tuple = checkAndGetDataType<DataTypeTuple>(arguments[1].type.get());
        const auto & left_types = left_tuple->getElements();
        const auto & right_types = right_tuple->getElements();
        auto left_elements = getTupleElements(*arguments[0].column);
        auto right_elements = getTupleElements(*arguments[1].column);

        size_t tuple_size = left_elements.size();
        if (tuple_size == 0)
            return DataTypeUInt8().createColumnConstWithDefaultValue(input_rows_count);

        auto compare = FunctionFactory::instance().get("notEquals", context);
        auto plus = FunctionFactory::instance().get("plus", context);
        ColumnWithTypeAndName res;
        for (size_t i = 0; i < tuple_size; ++i)
        {
            ColumnWithTypeAndName left{left_elements[i], left_types[i], {}};
            ColumnWithTypeAndName right{right_elements[i], right_types[i], {}};
            auto elem_compare = compare->build(ColumnsWithTypeAndName{left, right});

            ColumnWithTypeAndName column;
            column.type = elem_compare->getResultType();
            column.column = elem_compare->execute({left, right}, column.type, input_rows_count);

            if (i == 0)
            {
                res = std::move(column);
            }
            else
            {
                auto plus_elem = plus->build({res, column});
                auto res_type = plus_elem->getResultType();
                res.column = plus_elem->execute({res, column}, res_type, input_rows_count);
                res.type = res_type;
            }
        }

        return res.column;
    }
};

void registerFunctionTupleHammingDistance(FunctionFactory & factory)
{
    factory.registerFunction<FunctionTupleHammingDistance>();
}
}<|MERGE_RESOLUTION|>--- conflicted
+++ resolved
@@ -33,28 +33,8 @@
 
     bool useDefaultImplementationForConstants() const override { return true; }
 
-<<<<<<< HEAD
-=======
     bool isSuitableForShortCircuitArgumentsExecution(const DataTypesWithConstInfo & /*arguments*/) const override { return false; }
 
-    Columns getTupleElements(const IColumn & column) const
-    {
-        if (const auto * const_column = typeid_cast<const ColumnConst *>(&column))
-            return convertConstTupleToConstantElements(*const_column);
-
-        if (const auto * column_tuple = typeid_cast<const ColumnTuple *>(&column))
-        {
-            Columns columns(column_tuple->tupleSize());
-            for (size_t i = 0; i < columns.size(); ++i)
-                columns[i] = column_tuple->getColumnPtr(i);
-            return columns;
-        }
-
-        throw Exception(ErrorCodes::ILLEGAL_TYPE_OF_ARGUMENT, "Argument of function {} should be tuples, got {}",
-                        getName(), column.getName());
-    }
-
->>>>>>> 10503af0
     DataTypePtr getReturnTypeImpl(const ColumnsWithTypeAndName & arguments) const override
     {
         const auto * left_tuple = checkAndGetDataType<DataTypeTuple>(arguments[0].type.get());
