#include <DataStreams/AddingDefaultBlockOutputStream.h>
#include <DataStreams/ConvertingBlockInputStream.h>
#include <DataStreams/PushingToViewsBlockOutputStream.h>
#include <DataStreams/SquashingBlockInputStream.h>
#include <DataTypes/NestedUtils.h>
#include <Interpreters/InterpreterSelectQuery.h>
#include <Interpreters/InterpreterInsertQuery.h>
#include <Parsers/ASTInsertQuery.h>
#include <Common/CurrentThread.h>
#include <Common/setThreadName.h>
#include <Common/getNumberOfPhysicalCPUCores.h>
#include <Common/ThreadPool.h>
#include <Storages/MergeTree/ReplicatedMergeTreeBlockOutputStream.h>
#include <Storages/StorageValues.h>
#include <Storages/StorageLiveView.h>

namespace DB
{

PushingToViewsBlockOutputStream::PushingToViewsBlockOutputStream(
    const String & database, const String & table, const StoragePtr & storage_,
    const Context & context_, const ASTPtr & query_ptr_, bool no_destination)
    : storage(storage_), context(context_), query_ptr(query_ptr_)
{
    /** TODO This is a very important line. At any insertion into the table one of streams should own lock.
      * Although now any insertion into the table is done via PushingToViewsBlockOutputStream,
      *  but it's clear that here is not the best place for this functionality.
      */
    addTableLock(storage->lockStructureForShare(true, context.getCurrentQueryId()));

    /// If the "root" table deduplactes blocks, there are no need to make deduplication for children
    /// Moreover, deduplication for AggregatingMergeTree children could produce false positives due to low size of inserting blocks
    bool disable_deduplication_for_children = !no_destination && storage->supportsDeduplication();

    if (!table.empty())
    {
        Dependencies dependencies = context.getDependencies(database, table);

        /// We need special context for materialized views insertions
        if (!dependencies.empty())
        {
            views_context = std::make_unique<Context>(context);
            // Do not deduplicate insertions into MV if the main insertion is Ok
            if (disable_deduplication_for_children)
                views_context->getSettingsRef().insert_deduplicate = false;
        }

        for (const auto & database_table : dependencies)
        {
            auto dependent_table = context.getTable(database_table.first, database_table.second);

            ASTPtr query;
            BlockOutputStreamPtr out;

            if (auto * materialized_view = dynamic_cast<const StorageMaterializedView *>(dependent_table.get()))
            {
                StoragePtr inner_table = materialized_view->getTargetTable();
                query = materialized_view->getInnerQuery();
                std::unique_ptr<ASTInsertQuery> insert = std::make_unique<ASTInsertQuery>();
                insert->database = inner_table->getDatabaseName();
                insert->table = inner_table->getTableName();
                ASTPtr insert_query_ptr(insert.release());
                InterpreterInsertQuery interpreter(insert_query_ptr, *views_context);
                BlockIO io = interpreter.execute();
                out = io.out;
            }
            else if (dynamic_cast<const StorageLiveView *>(dependent_table.get()))
                out = std::make_shared<PushingToViewsBlockOutputStream>(
                        database_table.first, database_table.second, dependent_table, *views_context, ASTPtr(), true);
            else
                out = std::make_shared<PushingToViewsBlockOutputStream>(
                        database_table.first, database_table.second, dependent_table, *views_context, ASTPtr());

            views.emplace_back(ViewInfo{std::move(query), database_table.first, database_table.second, std::move(out)});
        }
    }

    /* Do not push to destination table if the flag is set */
    if (!no_destination)
    {
        output = storage->write(query_ptr, context);
        replicated_output = dynamic_cast<ReplicatedMergeTreeBlockOutputStream *>(output.get());
    }
}


Block PushingToViewsBlockOutputStream::getHeader() const
{
    /// If we don't write directly to the destination
    /// then expect that we're inserting with precalculated virtual columns
    if (output)
        return storage->getSampleBlock();
    else
        return storage->getSampleBlockWithVirtuals();
}


void PushingToViewsBlockOutputStream::write(const Block & block)
{
    /** Throw an exception if the sizes of arrays - elements of nested data structures doesn't match.
      * We have to make this assertion before writing to table, because storage engine may assume that they have equal sizes.
      * NOTE It'd better to do this check in serialization of nested structures (in place when this assumption is required),
      * but currently we don't have methods for serialization of nested structures "as a whole".
      */
    Nested::validateArraySizes(block);

    if (auto * live_view = dynamic_cast<StorageLiveView *>(storage.get()))
    {
        BlockOutputStreamPtr output_ = std::make_shared<LiveViewBlockOutputStream>(*live_view);
        StorageLiveView::writeIntoLiveView(*live_view, block, context, output_);
    }
    else
    {
        if (output)
            /// TODO: to support virtual and alias columns inside MVs, we should return here the inserted block extended
            ///       with additional columns directly from storage and pass it to MVs instead of raw block.
            output->write(block);
    }

    /// Don't process materialized views if this block is duplicate
    if (replicated_output && replicated_output->lastBlockIsDuplicate())
        return;

    // Insert data into materialized views only after successful insert into main table
    const Settings & settings = context.getSettingsRef();
    if (settings.parallel_view_processing && views.size() > 1)
    {
        // Push to views concurrently if enabled, and more than one view is attached
        ThreadPool pool(std::min(size_t(settings.max_threads), views.size()));
        for (size_t view_num = 0; view_num < views.size(); ++view_num)
        {
            auto thread_group = CurrentThread::getGroup();
            pool.schedule([=]
            {
                setThreadName("PushingToViews");
                if (thread_group)
                    CurrentThread::attachToIfDetached(thread_group);
                process(block, view_num);
            });
        }
        // Wait for concurrent view processing
        pool.wait();
    }
    else
    {
        // Process sequentially
        for (size_t view_num = 0; view_num < views.size(); ++view_num)
            process(block, view_num);
    }
}

void PushingToViewsBlockOutputStream::writePrefix()
{
    if (output)
        output->writePrefix();

    for (auto & view : views)
    {
        try
        {
            view.out->writePrefix();
        }
        catch (Exception & ex)
        {
            ex.addMessage("while write prefix to view " + view.database + "." + view.table);
            throw;
        }
    }
}

void PushingToViewsBlockOutputStream::writeSuffix()
{
    if (output)
        output->writeSuffix();

    for (auto & view : views)
    {
        try
        {
            view.out->writeSuffix();
        }
        catch (Exception & ex)
        {
            ex.addMessage("while write prefix to view " + view.database + "." + view.table);
            throw;
        }
    }
}

void PushingToViewsBlockOutputStream::flush()
{
    if (output)
        output->flush();

    for (auto & view : views)
        view.out->flush();
}

void PushingToViewsBlockOutputStream::process(const Block & block, size_t view_num)
{
    auto & view = views[view_num];

    try
    {
<<<<<<< HEAD
        BlockInputStreamPtr in;

        if (view.query)
        {
            /// We create a table with the same name as original table and the same alias columns,
            ///  but it will contain single block (that is INSERT-ed into main table).
            /// InterpreterSelectQuery will do processing of alias columns.
            Context local_context = *views_context;
            local_context.addViewSource(
                    StorageValues::create(storage->getDatabaseName(), storage->getTableName(), storage->getColumns(),
                                          block));
            InterpreterSelectQuery select(view.query, local_context, SelectQueryOptions());
            in = std::make_shared<MaterializingBlockInputStream>(select.execute().in);

            /// Squashing is needed here because the materialized view query can generate a lot of blocks
            /// even when only one block is inserted into the parent table (e.g. if the query is a GROUP BY
            /// and two-level aggregation is triggered).
            in = std::make_shared<SquashingBlockInputStream>(
                    in, context.getSettingsRef().min_insert_block_size_rows, context.getSettingsRef().min_insert_block_size_bytes);
            in = std::make_shared<ConvertingBlockInputStream>(context, in, view.out->getHeader(), ConvertingBlockInputStream::MatchColumnsMode::Position);
        }
        else
            in = std::make_shared<OneBlockInputStream>(block);
=======
        /// We create a table with the same name as original table and the same alias columns,
        ///  but it will contain single block (that is INSERT-ed into main table).
        /// InterpreterSelectQuery will do processing of alias columns.
        Context local_context = *views_context;
        local_context.addViewSource(StorageValues::create(storage->getDatabaseName(), storage->getTableName(), storage->getColumns(), block));
        InterpreterSelectQuery select(view.query, local_context, SelectQueryOptions());

        BlockInputStreamPtr in = std::make_shared<MaterializingBlockInputStream>(select.execute().in);
        /// Squashing is needed here because the materialized view query can generate a lot of blocks
        /// even when only one block is inserted into the parent table (e.g. if the query is a GROUP BY
        /// and two-level aggregation is triggered).
        in = std::make_shared<SquashingBlockInputStream>(
            in, context.getSettingsRef().min_insert_block_size_rows, context.getSettingsRef().min_insert_block_size_bytes);
        in = std::make_shared<ConvertingBlockInputStream>(context, in, view.out->getHeader(), ConvertingBlockInputStream::MatchColumnsMode::Name);
>>>>>>> fe8e9124

        in->readPrefix();

        while (Block result_block = in->read())
        {
            Nested::validateArraySizes(result_block);
            view.out->write(result_block);
        }

        in->readSuffix();
    }
    catch (Exception & ex)
    {
        ex.addMessage("while pushing to view " + backQuoteIfNeed(view.database) + "." + backQuoteIfNeed(view.table));
        throw;
    }
}

}<|MERGE_RESOLUTION|>--- conflicted
+++ resolved
@@ -202,7 +202,6 @@
 
     try
     {
-<<<<<<< HEAD
         BlockInputStreamPtr in;
 
         if (view.query)
@@ -222,26 +221,10 @@
             /// and two-level aggregation is triggered).
             in = std::make_shared<SquashingBlockInputStream>(
                     in, context.getSettingsRef().min_insert_block_size_rows, context.getSettingsRef().min_insert_block_size_bytes);
-            in = std::make_shared<ConvertingBlockInputStream>(context, in, view.out->getHeader(), ConvertingBlockInputStream::MatchColumnsMode::Position);
+            in = std::make_shared<ConvertingBlockInputStream>(context, in, view.out->getHeader(), ConvertingBlockInputStream::MatchColumnsMode::Name);
         }
         else
             in = std::make_shared<OneBlockInputStream>(block);
-=======
-        /// We create a table with the same name as original table and the same alias columns,
-        ///  but it will contain single block (that is INSERT-ed into main table).
-        /// InterpreterSelectQuery will do processing of alias columns.
-        Context local_context = *views_context;
-        local_context.addViewSource(StorageValues::create(storage->getDatabaseName(), storage->getTableName(), storage->getColumns(), block));
-        InterpreterSelectQuery select(view.query, local_context, SelectQueryOptions());
-
-        BlockInputStreamPtr in = std::make_shared<MaterializingBlockInputStream>(select.execute().in);
-        /// Squashing is needed here because the materialized view query can generate a lot of blocks
-        /// even when only one block is inserted into the parent table (e.g. if the query is a GROUP BY
-        /// and two-level aggregation is triggered).
-        in = std::make_shared<SquashingBlockInputStream>(
-            in, context.getSettingsRef().min_insert_block_size_rows, context.getSettingsRef().min_insert_block_size_bytes);
-        in = std::make_shared<ConvertingBlockInputStream>(context, in, view.out->getHeader(), ConvertingBlockInputStream::MatchColumnsMode::Name);
->>>>>>> fe8e9124
 
         in->readPrefix();
 
