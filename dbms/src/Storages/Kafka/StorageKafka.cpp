--- conflicted
+++ resolved
@@ -192,10 +192,7 @@
     task->deactivate();
 }
 
-<<<<<<< HEAD
-
-=======
->>>>>>> a930697c
+
 void StorageKafka::updateDependencies()
 {
     task->activateAndSchedule();
@@ -316,11 +313,7 @@
             return false;
 
         // Check all its dependencies
-<<<<<<< HEAD
-        if (!checkDependencies(StorageID(db_tab.database_name, db_tab.table_name)))
-=======
         if (!checkDependencies(db_tab))
->>>>>>> a930697c
             return false;
     }
 
@@ -368,10 +361,7 @@
 
     // Create an INSERT query for streaming data
     auto insert = std::make_shared<ASTInsertQuery>();
-<<<<<<< HEAD
     //FIXME use uid if not empty
-=======
->>>>>>> a930697c
     insert->database = table_id.database_name;
     insert->table = table_id.table_name;
 
