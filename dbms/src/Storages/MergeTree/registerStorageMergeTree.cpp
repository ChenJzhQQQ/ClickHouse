#include <Storages/StorageFactory.h>
#include <Storages/StorageMergeTree.h>
#include <Storages/StorageReplicatedMergeTree.h>
#include <Storages/MergeTree/MergeTreeIndices.h>
#include <Storages/MergeTree/MergeTreeIndexMinMax.h>
#include <Storages/MergeTree/MergeTreeIndexSet.h>

#include <Common/typeid_cast.h>
#include <Common/OptimizedRegularExpression.h>

#include <Parsers/ASTFunction.h>
#include <Parsers/ASTIdentifier.h>
#include <Parsers/ASTExpressionList.h>
#include <Parsers/ASTCreateQuery.h>

#include <AggregateFunctions/AggregateFunctionFactory.h>
#include <AggregateFunctions/parseAggregateFunctionParameters.h>


namespace DB
{

namespace ErrorCodes
{
    extern const int BAD_ARGUMENTS;
    extern const int NUMBER_OF_ARGUMENTS_DOESNT_MATCH;
    extern const int UNKNOWN_ELEMENT_IN_CONFIG;
    extern const int NO_ELEMENTS_IN_CONFIG;
    extern const int UNKNOWN_STORAGE;
    extern const int NO_REPLICA_NAME_GIVEN;
}


/** Get the list of column names.
  * It can be specified in the tuple: (Clicks, Cost),
  * or as one column: Clicks.
  */
static Names extractColumnNames(const ASTPtr & node)
{
    const auto * expr_func = node->as<ASTFunction>();

    if (expr_func && expr_func->name == "tuple")
    {
        const auto & elements = expr_func->children.at(0)->children;
        Names res;
        res.reserve(elements.size());
        for (const auto & elem : elements)
            res.push_back(getIdentifierName(elem));

        return res;
    }
    else
    {
        return { getIdentifierName(node) };
    }
}

/** Read the settings for Graphite rollup from config.
  * Example
  *
  * <graphite_rollup>
  *     <path_column_name>Path</path_column_name>
  *     <pattern>
  *         <regexp>click_cost</regexp>
  *         <function>any</function>
  *         <retention>
  *             <age>0</age>
  *             <precision>3600</precision>
  *         </retention>
  *         <retention>
  *             <age>86400</age>
  *             <precision>60</precision>
  *         </retention>
  *     </pattern>
  *     <default>
  *         <function>max</function>
  *         <retention>
  *             <age>0</age>
  *             <precision>60</precision>
  *         </retention>
  *         <retention>
  *             <age>3600</age>
  *             <precision>300</precision>
  *         </retention>
  *         <retention>
  *             <age>86400</age>
  *             <precision>3600</precision>
  *         </retention>
  *     </default>
  * </graphite_rollup>
  */
static void appendGraphitePattern(
    const Poco::Util::AbstractConfiguration & config, const String & config_element, Graphite::Patterns & patterns)
{
    Graphite::Pattern pattern;

    Poco::Util::AbstractConfiguration::Keys keys;
    config.keys(config_element, keys);

    for (const auto & key : keys)
    {
        if (key == "regexp")
        {
            pattern.regexp_str = config.getString(config_element + ".regexp");
            pattern.regexp = std::make_shared<OptimizedRegularExpression>(pattern.regexp_str);
        }
        else if (key == "function")
        {
            String aggregate_function_name_with_params = config.getString(config_element + ".function");
            String aggregate_function_name;
            Array params_row;
            getAggregateFunctionNameAndParametersArray(aggregate_function_name_with_params,
                                                       aggregate_function_name, params_row, "GraphiteMergeTree storage initialization");

            /// TODO Not only Float64
            pattern.function = AggregateFunctionFactory::instance().get(aggregate_function_name, {std::make_shared<DataTypeFloat64>()},
                                                                        params_row);
        }
        else if (startsWith(key, "retention"))
        {
            pattern.retentions.emplace_back(
                Graphite::Retention{
                    .age = config.getUInt(config_element + "." + key + ".age"),
                    .precision = config.getUInt(config_element + "." + key + ".precision")});
        }
        else
            throw Exception("Unknown element in config: " + key, ErrorCodes::UNKNOWN_ELEMENT_IN_CONFIG);
    }

    if (!pattern.function && pattern.retentions.empty())
        throw Exception("At least one of an aggregate function or retention rules is mandatory for rollup patterns in GraphiteMergeTree",
            ErrorCodes::NO_ELEMENTS_IN_CONFIG);

    if (!pattern.function)
    {
        pattern.type = pattern.TypeRetention;
    }
    else if (pattern.retentions.empty())
    {
        pattern.type = pattern.TypeAggregation;
    }
    else
    {
        pattern.type = pattern.TypeAll;
    }

    if (pattern.type & pattern.TypeAggregation) /// TypeAggregation or TypeAll
        if (pattern.function->allocatesMemoryInArena())
            throw Exception("Aggregate function " + pattern.function->getName() + " isn't supported in GraphiteMergeTree",
                            ErrorCodes::NOT_IMPLEMENTED);

    /// retention should be in descending order of age.
    if (pattern.type & pattern.TypeRetention) /// TypeRetention or TypeAll
        std::sort(pattern.retentions.begin(), pattern.retentions.end(),
            [] (const Graphite::Retention & a, const Graphite::Retention & b) { return a.age > b.age; });

    patterns.emplace_back(pattern);
}

static void setGraphitePatternsFromConfig(const Context & context,
    const String & config_element, Graphite::Params & params)
{
    const auto & config = context.getConfigRef();

    if (!config.has(config_element))
        throw Exception("No '" + config_element + "' element in configuration file",
            ErrorCodes::NO_ELEMENTS_IN_CONFIG);

    params.config_name = config_element;
    params.path_column_name = config.getString(config_element + ".path_column_name", "Path");
    params.time_column_name = config.getString(config_element + ".time_column_name", "Time");
    params.value_column_name = config.getString(config_element + ".value_column_name", "Value");
    params.version_column_name = config.getString(config_element + ".version_column_name", "Timestamp");

    Poco::Util::AbstractConfiguration::Keys keys;
    config.keys(config_element, keys);

    for (const auto & key : keys)
    {
        if (startsWith(key, "pattern"))
        {
            appendGraphitePattern(config, config_element + "." + key, params.patterns);
        }
        else if (key == "default")
        {
            /// See below.
        }
        else if (key == "path_column_name"
            || key == "time_column_name"
            || key == "value_column_name"
            || key == "version_column_name")
        {
            /// See above.
        }
        else
            throw Exception("Unknown element in config: " + key, ErrorCodes::UNKNOWN_ELEMENT_IN_CONFIG);
    }

    if (config.has(config_element + ".default"))
        appendGraphitePattern(config, config_element + "." + ".default", params.patterns);
}


static String getMergeTreeVerboseHelp(bool is_extended_syntax)
{
    using namespace std::string_literals;

    String help = R"(

MergeTree is a family of storage engines.

MergeTrees are different in two ways:
- they may be replicated and non-replicated;
- they may do different actions on merge: nothing; sign collapse; sum; apply aggregete functions.

So we have 14 combinations:
    MergeTree, CollapsingMergeTree, SummingMergeTree, AggregatingMergeTree, ReplacingMergeTree, GraphiteMergeTree, VersionedCollapsingMergeTree
    ReplicatedMergeTree, ReplicatedCollapsingMergeTree, ReplicatedSummingMergeTree, ReplicatedAggregatingMergeTree, ReplicatedReplacingMergeTree, ReplicatedGraphiteMergeTree, ReplicatedVersionedCollapsingMergeTree

In most of cases, you need MergeTree or ReplicatedMergeTree.

For replicated merge trees, you need to supply a path in ZooKeeper and a replica name as the first two parameters.
Path in ZooKeeper is like '/clickhouse/tables/01/' where /clickhouse/tables/ is a common prefix and 01 is a shard name.
Replica name is like 'mtstat01-1' - it may be the hostname or any suitable string identifying replica.
You may use macro substitutions for these parameters. It's like ReplicatedMergeTree('/clickhouse/tables/{shard}/', '{replica}'...
Look at the <macros> section in server configuration file.
)";

    if (!is_extended_syntax)
        help += R"(
Next parameter (which is the first for unreplicated tables and the third for replicated tables) is the name of date column.
Date column must exist in the table and have type Date (not DateTime).
It is used for internal data partitioning and works like some kind of index.

If your source data doesn't have a column of type Date, but has a DateTime column, you may add values for Date column while loading,
    or you may INSERT your source data to a table of type Log and then transform it with INSERT INTO t SELECT toDate(time) AS date, * FROM ...
If your source data doesn't have any date or time, you may just pass any constant for a date column while loading.

Next parameter is optional sampling expression. Sampling expression is used to implement SAMPLE clause in query for approximate query execution.
If you don't need approximate query execution, simply omit this parameter.
Sample expression must be one of the elements of the primary key tuple. For example, if your primary key is (CounterID, EventDate, intHash64(UserID)), your sampling expression might be intHash64(UserID).

Next parameter is the primary key tuple. It's like (CounterID, EventDate, intHash64(UserID)) - a list of column names or functional expressions in round brackets. If your primary key has just one element, you may omit round brackets.

Careful choice of the primary key is extremely important for processing short-time queries.

Next parameter is index (primary key) granularity. Good value is 8192. You have no reasons to use any other value.
)";

    help += R"(
For the Collapsing mode, the )" + (is_extended_syntax ? "only"s : "last"s) + R"( parameter is the name of a sign column - a special column that is used to 'collapse' rows with the same primary key while merging.

For the Summing mode, the optional )" + (is_extended_syntax ? ""s : "last "s) + R"(parameter is a list of columns to sum while merging. This list is passed in round brackets, like (PageViews, Cost).
If this parameter is omitted, the storage will sum all numeric columns except columns participating in the primary key.

For the Replacing mode, the optional )" + (is_extended_syntax ? ""s : "last "s) + R"(parameter is the name of a 'version' column. While merging, for all rows with the same primary key, only one row is selected: the last row, if the version column was not specified, or the last row with the maximum version value, if specified.

For VersionedCollapsing mode, the )" + (is_extended_syntax ? ""s : "last "s) + R"(2 parameters are the name of a sign column and the name of a 'version' column. Version column must be in primary key. While merging, a pair of rows with the same primary key and different sign may collapse.
)";

    if (is_extended_syntax)
        help += R"(
You can specify a partitioning expression in the PARTITION BY clause. It is optional but highly recommended.
A common partitioning expression is some function of the event date column e.g. PARTITION BY toYYYYMM(EventDate) will partition the table by month.
Rows with different partition expression values are never merged together. That allows manipulating partitions with ALTER commands.
Also it acts as a kind of index.

Sorting key is specified in the ORDER BY clause. It is mandatory for all MergeTree types.
It is like (CounterID, EventDate, intHash64(UserID)) - a list of column names or functional expressions
in round brackets.
If your sorting key has just one element, you may omit round brackets.

By default primary key is equal to the sorting key. You can specify a primary key that is a prefix of the
sorting key in the PRIMARY KEY clause.

Careful choice of the primary key is extremely important for processing short-time queries.

Optional sampling expression can be specified in the SAMPLE BY clause. It is used to implement the SAMPLE clause in a SELECT query for approximate query execution.
Sampling expression must be one of the elements of the primary key tuple. For example, if your primary key is (CounterID, EventDate, intHash64(UserID)), your sampling expression might be intHash64(UserID).

Engine settings can be specified in the SETTINGS clause. Full list is in the source code in the 'dbms/src/Storages/MergeTree/MergeTreeSettings.h' file.
E.g. you can specify the index (primary key) granularity with SETTINGS index_granularity = 8192.

Examples:

MergeTree PARTITION BY toYYYYMM(EventDate) ORDER BY (CounterID, EventDate) SETTINGS index_granularity = 8192

MergeTree PARTITION BY toYYYYMM(EventDate) ORDER BY (CounterID, EventDate, intHash32(UserID), EventTime) SAMPLE BY intHash32(UserID)

MergeTree PARTITION BY toYYYYMM(EventDate) ORDER BY (CounterID, EventDate, intHash32(UserID), EventTime) PRIMARY KEY (CounterID, EventDate) SAMPLE BY intHash32(UserID)

CollapsingMergeTree(Sign) PARTITION BY StartDate SAMPLE BY intHash32(UserID) ORDER BY (CounterID, StartDate, intHash32(UserID), VisitID)

SummingMergeTree PARTITION BY toMonday(EventDate) ORDER BY (OrderID, EventDate, BannerID, PhraseID, ContextType, RegionID, PageID, IsFlat, TypeID, ResourceNo)

SummingMergeTree((Shows, Clicks, Cost, CostCur, ShowsSumPosition, ClicksSumPosition, SessionNum, SessionLen, SessionCost, GoalsNum, SessionDepth)) PARTITION BY toYYYYMM(EventDate) ORDER BY (OrderID, EventDate, BannerID, PhraseID, ContextType, RegionID, PageID, IsFlat, TypeID, ResourceNo)

ReplicatedMergeTree('/clickhouse/tables/{layer}-{shard}/hits', '{replica}') PARTITION BY EventDate ORDER BY (CounterID, EventDate, intHash32(UserID), EventTime) SAMPLE BY intHash32(UserID)
)";
    else
        help += R"(
Examples:

MergeTree(EventDate, (CounterID, EventDate), 8192)

MergeTree(EventDate, intHash32(UserID), (CounterID, EventDate, intHash32(UserID), EventTime), 8192)

CollapsingMergeTree(StartDate, intHash32(UserID), (CounterID, StartDate, intHash32(UserID), VisitID), 8192, Sign)

SummingMergeTree(EventDate, (OrderID, EventDate, BannerID, PhraseID, ContextType, RegionID, PageID, IsFlat, TypeID, ResourceNo), 8192)

SummingMergeTree(EventDate, (OrderID, EventDate, BannerID, PhraseID, ContextType, RegionID, PageID, IsFlat, TypeID, ResourceNo), 8192, (Shows, Clicks, Cost, CostCur, ShowsSumPosition, ClicksSumPosition, SessionNum, SessionLen, SessionCost, GoalsNum, SessionDepth))

ReplicatedMergeTree('/clickhouse/tables/{layer}-{shard}/hits', '{replica}', EventDate, intHash32(UserID), (CounterID, EventDate, intHash32(UserID), EventTime), 8192)
)";

    help += R"(
For further info please read the documentation: https://clickhouse.yandex/
)";

    return help;
}


static StoragePtr create(const StorageFactory::Arguments & args)
{
    /** [Replicated][|Summing|Collapsing|Aggregating|Replacing|Graphite]MergeTree (2 * 7 combinations) engines
        * The argument for the engine should be:
        *  - (for Replicated) The path to the table in ZooKeeper
        *  - (for Replicated) Replica name in ZooKeeper
        *  - the name of the column with the date;
        *  - (optional) expression for sampling
        *     (the query with `SAMPLE x` will select rows that have a lower value in this column than `x * UINT32_MAX`);
        *  - an expression for sorting (either a scalar expression or a tuple of several);
        *  - index_granularity;
        *  - (for Collapsing) the name of Int8 column that contains `sign` type with the change of "visit" (taking values 1 and -1).
        * For example: ENGINE = ReplicatedCollapsingMergeTree('/tables/mytable', 'rep02', EventDate, (CounterID, EventDate, intHash32(UniqID), VisitID), 8192, Sign).
        *  - (for Summing, optional) a tuple of columns to be summed. If not specified, all numeric columns that are not included in the primary key are used.
        *  - (for Replacing, optional) the column name of one of the UInt types, which stands for "version"
        * For example: ENGINE = ReplicatedCollapsingMergeTree('/tables/mytable', 'rep02', EventDate, (CounterID, EventDate, intHash32(UniqID), VisitID), 8192, Sign).
        *  - (for Graphite) the parameter name in config file with settings of thinning rules.
        *
        * MergeTree(date, [sample_key], primary_key, index_granularity)
        * CollapsingMergeTree(date, [sample_key], primary_key, index_granularity, sign)
        * SummingMergeTree(date, [sample_key], primary_key, index_granularity, [columns_to_sum])
        * AggregatingMergeTree(date, [sample_key], primary_key, index_granularity)
        * ReplacingMergeTree(date, [sample_key], primary_key, index_granularity, [version_column])
        * GraphiteMergeTree(date, [sample_key], primary_key, index_granularity, 'config_element')
        *
        * Alternatively, you can specify:
        *  - Partitioning expression in the PARTITION BY clause;
        *  - Sorting key in the ORDER BY clause;
        *  - Primary key (if it is different from the sorting key) in the PRIMARY KEY clause;
        *  - Sampling expression in the SAMPLE BY clause;
        *  - Additional MergeTreeSettings in the SETTINGS clause;
        */

    bool is_extended_storage_def =
        args.storage_def->partition_by || args.storage_def->primary_key || args.storage_def->order_by
        || args.storage_def->sample_by || (args.query.columns_list->indices && !args.query.columns_list->indices->children.empty()) || args.storage_def->settings;

    String name_part = args.engine_name.substr(0, args.engine_name.size() - strlen("MergeTree"));

    bool replicated = startsWith(name_part, "Replicated");
    if (replicated)
        name_part = name_part.substr(strlen("Replicated"));

    MergeTreeData::MergingParams merging_params;
    merging_params.mode = MergeTreeData::MergingParams::Ordinary;

    if (name_part == "Collapsing")
        merging_params.mode = MergeTreeData::MergingParams::Collapsing;
    else if (name_part == "Summing")
        merging_params.mode = MergeTreeData::MergingParams::Summing;
    else if (name_part == "Aggregating")
        merging_params.mode = MergeTreeData::MergingParams::Aggregating;
    else if (name_part == "Replacing")
        merging_params.mode = MergeTreeData::MergingParams::Replacing;
    else if (name_part == "Graphite")
        merging_params.mode = MergeTreeData::MergingParams::Graphite;
    else if (name_part == "VersionedCollapsing")
        merging_params.mode = MergeTreeData::MergingParams::VersionedCollapsing;
    else if (!name_part.empty())
        throw Exception(
            "Unknown storage " + args.engine_name + getMergeTreeVerboseHelp(is_extended_storage_def),
            ErrorCodes::UNKNOWN_STORAGE);

    /// NOTE Quite complicated.

    size_t min_num_params = 0;
    size_t max_num_params = 0;
    String needed_params;

    auto add_mandatory_param = [&](const char * desc)
    {
        ++min_num_params;
        ++max_num_params;
        needed_params += needed_params.empty() ? "\n" : ",\n";
        needed_params += desc;
    };
    auto add_optional_param = [&](const char * desc)
    {
        ++max_num_params;
        needed_params += needed_params.empty() ? "\n" : ",\n[";
        needed_params += desc;
        needed_params += "]";
    };

    if (replicated)
    {
        add_mandatory_param("path in ZooKeeper");
        add_mandatory_param("replica name");
    }

    if (!is_extended_storage_def)
    {
        add_mandatory_param("name of column with date");
        add_optional_param("sampling element of primary key");
        add_mandatory_param("primary key expression");
        add_mandatory_param("index granularity");
    }

    switch (merging_params.mode)
    {
        default:
            break;
        case MergeTreeData::MergingParams::Summing:
            add_optional_param("list of columns to sum");
            break;
        case MergeTreeData::MergingParams::Replacing:
            add_optional_param("version");
            break;
        case MergeTreeData::MergingParams::Collapsing:
            add_mandatory_param("sign column");
            break;
        case MergeTreeData::MergingParams::Graphite:
            add_mandatory_param("'config_element_for_graphite_schema'");
            break;
        case MergeTreeData::MergingParams::VersionedCollapsing:
        {
            add_mandatory_param("sign column");
            add_mandatory_param("version");
            break;
        }
    }

    ASTs & engine_args = args.engine_args;

    if (engine_args.size() < min_num_params || engine_args.size() > max_num_params)
    {
        String msg;
        if (is_extended_storage_def)
            msg += "With extended storage definition syntax storage " + args.engine_name + " requires ";
        else
            msg += "Storage " + args.engine_name + " requires ";

        if (max_num_params)
        {
            if (min_num_params == max_num_params)
                msg += toString(min_num_params) + " parameters: ";
            else
                msg += toString(min_num_params) + " to " + toString(max_num_params) + " parameters: ";
            msg += needed_params;
        }
        else
            msg += "no parameters";

        msg += getMergeTreeVerboseHelp(is_extended_storage_def);

        throw Exception(msg, ErrorCodes::NUMBER_OF_ARGUMENTS_DOESNT_MATCH);
    }

    /// For Replicated.
    String zookeeper_path;
    String replica_name;

    if (replicated)
    {
        const auto * ast = engine_args[0]->as<ASTLiteral>();
        if (ast && ast->value.getType() == Field::Types::String)
            zookeeper_path = safeGet<String>(ast->value);
        else
            throw Exception(
                "Path in ZooKeeper must be a string literal" + getMergeTreeVerboseHelp(is_extended_storage_def),
                ErrorCodes::BAD_ARGUMENTS);

        ast = engine_args[1]->as<ASTLiteral>();
        if (ast && ast->value.getType() == Field::Types::String)
            replica_name = safeGet<String>(ast->value);
        else
            throw Exception(
                "Replica name must be a string literal" + getMergeTreeVerboseHelp(is_extended_storage_def),
                ErrorCodes::BAD_ARGUMENTS);

        if (replica_name.empty())
            throw Exception(
                "No replica name in config" + getMergeTreeVerboseHelp(is_extended_storage_def),
                ErrorCodes::NO_REPLICA_NAME_GIVEN);

        engine_args.erase(engine_args.begin(), engine_args.begin() + 2);
    }

    if (merging_params.mode == MergeTreeData::MergingParams::Collapsing)
    {
        if (!tryGetIdentifierNameInto(engine_args.back(), merging_params.sign_column))
            throw Exception(
                "Sign column name must be an unquoted string" + getMergeTreeVerboseHelp(is_extended_storage_def),
                ErrorCodes::BAD_ARGUMENTS);

        engine_args.pop_back();
    }
    else if (merging_params.mode == MergeTreeData::MergingParams::Replacing)
    {
        /// If the last element is not index_granularity or replica_name (a literal), then this is the name of the version column.
        if (!engine_args.empty() && !engine_args.back()->as<ASTLiteral>())
        {
            if (!tryGetIdentifierNameInto(engine_args.back(), merging_params.version_column))
                throw Exception(
                    "Version column name must be an unquoted string" + getMergeTreeVerboseHelp(is_extended_storage_def),
                    ErrorCodes::BAD_ARGUMENTS);

            engine_args.pop_back();
        }
    }
    else if (merging_params.mode == MergeTreeData::MergingParams::Summing)
    {
        /// If the last element is not index_granularity or replica_name (a literal), then this is a list of summable columns.
        if (!engine_args.empty() && !engine_args.back()->as<ASTLiteral>())
        {
            merging_params.columns_to_sum = extractColumnNames(engine_args.back());
            engine_args.pop_back();
        }
    }
    else if (merging_params.mode == MergeTreeData::MergingParams::Graphite)
    {
        String graphite_config_name;
        String error_msg = "Last parameter of GraphiteMergeTree must be name (in single quotes) of element in configuration file with Graphite options";
        error_msg += getMergeTreeVerboseHelp(is_extended_storage_def);

        if (const auto * ast = engine_args.back()->as<ASTLiteral>())
        {
            if (ast->value.getType() != Field::Types::String)
                throw Exception(error_msg, ErrorCodes::BAD_ARGUMENTS);

            graphite_config_name = ast->value.get<String>();
        }
        else
            throw Exception(error_msg, ErrorCodes::BAD_ARGUMENTS);

        engine_args.pop_back();
        setGraphitePatternsFromConfig(args.context, graphite_config_name, merging_params.graphite_params);
    }
    else if (merging_params.mode == MergeTreeData::MergingParams::VersionedCollapsing)
    {
        if (!tryGetIdentifierNameInto(engine_args.back(), merging_params.version_column))
            throw Exception(
                    "Version column name must be an unquoted string" + getMergeTreeVerboseHelp(is_extended_storage_def),
                    ErrorCodes::BAD_ARGUMENTS);

        engine_args.pop_back();

        if (!tryGetIdentifierNameInto(engine_args.back(), merging_params.sign_column))
            throw Exception(
                    "Sign column name must be an unquoted string" + getMergeTreeVerboseHelp(is_extended_storage_def),
                    ErrorCodes::BAD_ARGUMENTS);

        engine_args.pop_back();
    }

    String date_column_name;
    ASTPtr partition_by_ast;
    ASTPtr order_by_ast;
    ASTPtr primary_key_ast;
    ASTPtr sample_by_ast;
    ASTPtr ttl_table_ast;
    IndicesDescription indices_description;
<<<<<<< HEAD
    ConstraintsDescription constraints_description;
    std::unique_ptr<MergeTreeSettings> storage_settings = std::make_unique<MergeTreeSettings>(args.context.getMergeTreeSettings());
=======
    MutableMergeTreeSettingsPtr storage_settings = MergeTreeSettings::create(args.context.getMergeTreeSettings());
>>>>>>> a98b91c5

    if (is_extended_storage_def)
    {
        if (args.storage_def->partition_by)
            partition_by_ast = args.storage_def->partition_by->ptr();

        if (!args.storage_def->order_by)
            throw Exception("You must provide an ORDER BY expression in the table definition. "
                "If you don't want this table to be sorted, use ORDER BY tuple()",
                ErrorCodes::BAD_ARGUMENTS);

        order_by_ast = args.storage_def->order_by->ptr();

        if (args.storage_def->primary_key)
            primary_key_ast = args.storage_def->primary_key->ptr();

        if (args.storage_def->sample_by)
            sample_by_ast = args.storage_def->sample_by->ptr();

        if (args.storage_def->ttl_table)
            ttl_table_ast = args.storage_def->ttl_table->ptr();

        if (args.query.columns_list && args.query.columns_list->indices)
            for (const auto & index : args.query.columns_list->indices->children)
                indices_description.indices.push_back(
                    std::dynamic_pointer_cast<ASTIndexDeclaration>(index->clone()));

        storage_settings->loadFromQuery(*args.storage_def);
    }
    else
    {
        /// If there is an expression for sampling. MergeTree(date, [sample_key], primary_key, index_granularity)
        if (engine_args.size() == 4)
        {
            sample_by_ast = engine_args[1];
            engine_args.erase(engine_args.begin() + 1);
        }

        /// Now only three parameters remain - date (or partitioning expression), primary_key, index_granularity.

        if (!tryGetIdentifierNameInto(engine_args[0], date_column_name))
            throw Exception(
                "Date column name must be an unquoted string" + getMergeTreeVerboseHelp(is_extended_storage_def),
                ErrorCodes::BAD_ARGUMENTS);

        order_by_ast = engine_args[1];

        const auto * ast = engine_args.back()->as<ASTLiteral>();
        if (ast && ast->value.getType() == Field::Types::UInt64)
            storage_settings->index_granularity = safeGet<UInt64>(ast->value);
        else
            throw Exception(
                "Index granularity must be a positive integer" + getMergeTreeVerboseHelp(is_extended_storage_def),
                ErrorCodes::BAD_ARGUMENTS);
    }

    if (!args.attach && !indices_description.empty() && !args.local_context.getSettingsRef().allow_experimental_data_skipping_indices)
        throw Exception("You must set the setting `allow_experimental_data_skipping_indices` to 1 " \
                        "before using data skipping indices.", ErrorCodes::BAD_ARGUMENTS);

    if (replicated)
        return StorageReplicatedMergeTree::create(
            zookeeper_path, replica_name, args.attach, args.data_path, args.database_name, args.table_name,
            args.columns, indices_description, args.constraints,
            args.context, date_column_name, partition_by_ast, order_by_ast, primary_key_ast,
            sample_by_ast, ttl_table_ast, merging_params, std::move(storage_settings),
            args.has_force_restore_data_flag);
    else
        return StorageMergeTree::create(
            args.data_path, args.database_name, args.table_name, args.columns, indices_description,
            args.constraints, args.attach, args.context, date_column_name, partition_by_ast, order_by_ast,
            primary_key_ast, sample_by_ast, ttl_table_ast, merging_params, std::move(storage_settings),
            args.has_force_restore_data_flag);
}


void registerStorageMergeTree(StorageFactory & factory)
{
    factory.registerStorage("MergeTree", create);
    factory.registerStorage("CollapsingMergeTree", create);
    factory.registerStorage("ReplacingMergeTree", create);
    factory.registerStorage("AggregatingMergeTree", create);
    factory.registerStorage("SummingMergeTree", create);
    factory.registerStorage("GraphiteMergeTree", create);
    factory.registerStorage("VersionedCollapsingMergeTree", create);

    factory.registerStorage("ReplicatedMergeTree", create);
    factory.registerStorage("ReplicatedCollapsingMergeTree", create);
    factory.registerStorage("ReplicatedReplacingMergeTree", create);
    factory.registerStorage("ReplicatedAggregatingMergeTree", create);
    factory.registerStorage("ReplicatedSummingMergeTree", create);
    factory.registerStorage("ReplicatedGraphiteMergeTree", create);
    factory.registerStorage("ReplicatedVersionedCollapsingMergeTree", create);
}

}<|MERGE_RESOLUTION|>--- conflicted
+++ resolved
@@ -574,12 +574,9 @@
     ASTPtr sample_by_ast;
     ASTPtr ttl_table_ast;
     IndicesDescription indices_description;
-<<<<<<< HEAD
     ConstraintsDescription constraints_description;
+
     std::unique_ptr<MergeTreeSettings> storage_settings = std::make_unique<MergeTreeSettings>(args.context.getMergeTreeSettings());
-=======
-    MutableMergeTreeSettingsPtr storage_settings = MergeTreeSettings::create(args.context.getMergeTreeSettings());
->>>>>>> a98b91c5
 
     if (is_extended_storage_def)
     {
