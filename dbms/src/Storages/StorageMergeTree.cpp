#include <optional>
#include <Common/FieldVisitors.h>
#include <Common/localBackup.h>
#include <Storages/StorageMergeTree.h>
#include <Storages/MergeTree/MergeTreeBlockOutputStream.h>
#include <Storages/MergeTree/DiskSpaceMonitor.h>
#include <Storages/MergeTree/MergeList.h>
#include <Databases/IDatabase.h>
#include <Common/escapeForFileName.h>
#include <Common/typeid_cast.h>
#include <Interpreters/InterpreterAlterQuery.h>
#include <Interpreters/PartLog.h>
#include <Parsers/ASTFunction.h>
#include <Parsers/ASTLiteral.h>
#include <Storages/MergeTree/MergeTreeData.h>
#include <Storages/MergeTree/ActiveDataPartSet.h>

#include <Poco/DirectoryIterator.h>
#include <Poco/File.h>
#include <Parsers/queryToString.h>


namespace DB
{

namespace ErrorCodes
{
    extern const int ABORTED;
    extern const int BAD_ARGUMENTS;
    extern const int INCORRECT_DATA;
    extern const int INCORRECT_FILE_NAME;
    extern const int CANNOT_ASSIGN_OPTIMIZE;
    extern const int INCOMPATIBLE_COLUMNS;
}

namespace ActionLocks
{
    extern const StorageActionBlockType PartsMerge;
}


StorageMergeTree::StorageMergeTree(
    const String & path_,
    const String & database_name_,
    const String & table_name_,
    const ColumnsDescription & columns_,
    bool attach,
    Context & context_,
    const ASTPtr & primary_expr_ast_,
    const ASTPtr & secondary_sorting_expr_list_,
    const String & date_column_name,
    const ASTPtr & partition_expr_ast_,
    const ASTPtr & sampling_expression_, /// nullptr, if sampling is not supported.
    const MergeTreeData::MergingParams & merging_params_,
    const MergeTreeSettings & settings_,
    bool has_force_restore_data_flag)
    : path(path_), database_name(database_name_), table_name(table_name_), full_path(path + escapeForFileName(table_name) + '/'),
    context(context_), background_pool(context_.getBackgroundPool()),
    data(database_name, table_name,
         full_path, columns_,
         context_, primary_expr_ast_, secondary_sorting_expr_list_, date_column_name, partition_expr_ast_,
         sampling_expression_, merging_params_,
         settings_, false, attach),
    reader(data), writer(data), merger(data, context.getBackgroundPool()),
    log(&Logger::get(database_name_ + "." + table_name + " (StorageMergeTree)"))
{
    if (path_.empty())
        throw Exception("MergeTree storages require data path", ErrorCodes::INCORRECT_FILE_NAME);

    data.loadDataParts(has_force_restore_data_flag);

    if (!attach && !data.getDataParts().empty())
        throw Exception("Data directory for table already containing data parts - probably it was unclean DROP table or manual intervention. You must either clear directory by hand or use ATTACH TABLE instead of CREATE TABLE if you need to use that parts.", ErrorCodes::INCORRECT_DATA);

    increment.set(data.getMaxBlockNumber());
}


void StorageMergeTree::startup()
{
    merge_task_handle = background_pool.addTask([this] { return mergeTask(); });

    data.clearOldPartsFromFilesystem();

    /// Temporary directories contain incomplete results of merges (after forced restart)
    ///  and don't allow to reinitialize them, so delete each of them immediately
    data.clearOldTemporaryDirectories(0);

}


void StorageMergeTree::shutdown()
{
    if (shutdown_called)
        return;
    shutdown_called = true;
    merger.actions_blocker.cancelForever();
    if (merge_task_handle)
        background_pool.removeTask(merge_task_handle);
}


StorageMergeTree::~StorageMergeTree()
{
    shutdown();
}

BlockInputStreams StorageMergeTree::read(
    const Names & column_names,
    const SelectQueryInfo & query_info,
    const Context & context,
    QueryProcessingStage::Enum & processed_stage,
    const size_t max_block_size,
    const unsigned num_streams)
{
    return reader.read(column_names, query_info, context, processed_stage, max_block_size, num_streams, 0);
}

BlockOutputStreamPtr StorageMergeTree::write(const ASTPtr & /*query*/, const Settings & /*settings*/)
{
    return std::make_shared<MergeTreeBlockOutputStream>(*this);
}

bool StorageMergeTree::checkTableCanBeDropped() const
{
    const_cast<MergeTreeData &>(getData()).recalculateColumnSizes();
    context.checkTableCanBeDropped(database_name, table_name, getData().getTotalActiveSizeInBytes());
    return true;
}

void StorageMergeTree::drop()
{
    shutdown();
    data.dropAllData();
}

void StorageMergeTree::rename(const String & new_path_to_db, const String & /*new_database_name*/, const String & new_table_name)
{
    std::string new_full_path = new_path_to_db + escapeForFileName(new_table_name) + '/';

    data.setPath(new_full_path);

    path = new_path_to_db;
    table_name = new_table_name;
    full_path = new_full_path;

    /// NOTE: Logger names are not updated.
}

void StorageMergeTree::alter(
    const AlterCommands & params,
    const String & database_name,
    const String & table_name,
    const Context & context)
{
    /// NOTE: Here, as in ReplicatedMergeTree, you can do ALTER which does not block the writing of data for a long time.
    auto merge_blocker = merger.actions_blocker.cancel();

    auto table_soft_lock = lockDataForAlter(__PRETTY_FUNCTION__);

    data.checkAlter(params);

    auto new_columns = data.getColumns();
    params.apply(new_columns);

    std::vector<MergeTreeData::AlterDataPartTransactionPtr> transactions;

    bool primary_key_is_modified = false;

    ASTPtr new_primary_key_ast = data.primary_expr_ast;

    for (const AlterCommand & param : params)
    {
        if (param.type == AlterCommand::MODIFY_PRIMARY_KEY)
        {
            primary_key_is_modified = true;
            new_primary_key_ast = param.primary_key;
        }
    }

    if (primary_key_is_modified && supportsSampling())
        throw Exception("MODIFY PRIMARY KEY only supported for tables without sampling key", ErrorCodes::BAD_ARGUMENTS);

    auto parts = data.getDataParts({MergeTreeDataPartState::PreCommitted, MergeTreeDataPartState::Committed, MergeTreeDataPartState::Outdated});
    auto columns_for_parts = new_columns.getAllPhysical();
    for (const MergeTreeData::DataPartPtr & part : parts)
    {
        if (auto transaction = data.alterDataPart(part, columns_for_parts, new_primary_key_ast, false))
            transactions.push_back(std::move(transaction));
    }

    auto table_hard_lock = lockStructureForAlter(__PRETTY_FUNCTION__);

    IDatabase::ASTModifier storage_modifier;
    if (primary_key_is_modified)
    {
        storage_modifier = [&new_primary_key_ast] (IAST & ast)
        {
            auto tuple = std::make_shared<ASTFunction>();
            tuple->name = "tuple";
            tuple->arguments = new_primary_key_ast;
            tuple->children.push_back(tuple->arguments);

            /// Primary key is in the second place in table engine description and can be represented as a tuple.
            /// TODO: Not always in second place. If there is a sampling key, then the third one. Fix it.
            auto & storage_ast = typeid_cast<ASTStorage &>(ast);
            typeid_cast<ASTExpressionList &>(*storage_ast.engine->arguments).children.at(1) = tuple;
        };
    }

    context.getDatabase(database_name)->alterTable(context, table_name, new_columns, storage_modifier);
    setColumns(std::move(new_columns));

    if (primary_key_is_modified)
    {
        data.primary_expr_ast = new_primary_key_ast;
    }
    /// Reinitialize primary key because primary key column types might have changed.
    data.initPrimaryKey();

    for (auto & transaction : transactions)
        transaction->commit();

    /// Columns sizes could be changed
    data.recalculateColumnSizes();

    if (primary_key_is_modified)
        data.loadDataParts(false);
}


/// While exists, marks parts as 'currently_merging' and reserves free space on filesystem.
/// It's possible to mark parts before.
struct CurrentlyMergingPartsTagger
{
    MergeTreeData::DataPartsVector parts;
    DiskSpaceMonitor::ReservationPtr reserved_space;
    StorageMergeTree * storage = nullptr;

    CurrentlyMergingPartsTagger() = default;

    CurrentlyMergingPartsTagger(const MergeTreeData::DataPartsVector & parts_, size_t total_size, StorageMergeTree & storage_)
        : parts(parts_), storage(&storage_)
    {
        /// Assume mutex is already locked, because this method is called from mergeTask.
        reserved_space = DiskSpaceMonitor::reserve(storage->full_path, total_size); /// May throw.
        for (const auto & part : parts)
        {
            if (storage->currently_merging.count(part))
                throw Exception("Tagging alreagy tagged part " + part->name + ". This is a bug.", ErrorCodes::LOGICAL_ERROR);
        }
        storage->currently_merging.insert(parts.begin(), parts.end());
    }

    ~CurrentlyMergingPartsTagger()
    {
        std::lock_guard<std::mutex> lock(storage->currently_merging_mutex);

        for (const auto & part : parts)
        {
            if (!storage->currently_merging.count(part))
                std::terminate();
            storage->currently_merging.erase(part);
        }
    }
};


bool StorageMergeTree::merge(
    size_t aio_threshold,
    bool aggressive,
    const String & partition_id,
    bool final,
    bool deduplicate,
    String * out_disable_reason)
{
    /// Clear old parts. It does not matter to do it more frequently than each second.
    if (auto lock = time_after_previous_cleanup.compareAndRestartDeferred(1))
    {
        data.clearOldPartsFromFilesystem();
        data.clearOldTemporaryDirectories();
    }

    auto structure_lock = lockStructure(true, __PRETTY_FUNCTION__);

    size_t disk_space = DiskSpaceMonitor::getUnreservedFreeSpace(full_path);

    MergeTreeDataMergerMutator::FuturePart future_part;

    /// You must call destructor with unlocked `currently_merging_mutex`.
    std::optional<CurrentlyMergingPartsTagger> merging_tagger;

    {
        std::lock_guard<std::mutex> lock(currently_merging_mutex);

        auto can_merge = [this] (const MergeTreeData::DataPartPtr & left, const MergeTreeData::DataPartPtr & right, String *)
        {
            return !currently_merging.count(left) && !currently_merging.count(right);
        };

        bool selected = false;

        if (partition_id.empty())
        {
            size_t max_source_parts_size = merger.getMaxSourcePartsSize();
            if (max_source_parts_size > 0)
                selected = merger.selectPartsToMerge(future_part, aggressive, max_source_parts_size, can_merge, out_disable_reason);
        }
        else
        {
            selected = merger.selectAllPartsToMergeWithinPartition(future_part, disk_space, can_merge, partition_id, final, out_disable_reason);
        }

        if (!selected)
            return false;

        merging_tagger.emplace(future_part.parts, MergeTreeDataMergerMutator::estimateNeededDiskSpace(future_part.parts), *this);
    }

    MergeList::EntryPtr merge_entry = context.getMergeList().insert(database_name, table_name, future_part.name, future_part.parts);

    /// Logging
    Stopwatch stopwatch;
    MergeTreeData::MutableDataPartPtr new_part;

    auto write_part_log = [&] (const ExecutionStatus & execution_status)
    {
        try
        {
            auto part_log = context.getPartLog(database_name);
            if (!part_log)
                return;

            PartLogElement part_log_elem;

            part_log_elem.event_type = PartLogElement::MERGE_PARTS;
            part_log_elem.event_time = time(nullptr);
            part_log_elem.duration_ms = stopwatch.elapsed() / 1000000;

            part_log_elem.database_name = database_name;
            part_log_elem.table_name = table_name;
            part_log_elem.part_name = future_part.name;

            if (new_part)
                part_log_elem.bytes_compressed_on_disk = new_part->bytes_on_disk;

            part_log_elem.source_part_names.reserve(future_part.parts.size());
            for (const auto & source_part : future_part.parts)
                part_log_elem.source_part_names.push_back(source_part->name);

            part_log_elem.rows_read = (*merge_entry)->bytes_read_uncompressed;
            part_log_elem.bytes_read_uncompressed = (*merge_entry)->bytes_read_uncompressed;

            part_log_elem.rows = (*merge_entry)->rows_written;
            part_log_elem.bytes_uncompressed = (*merge_entry)->bytes_written_uncompressed;

            part_log_elem.error = static_cast<UInt16>(execution_status.code);
            part_log_elem.exception = execution_status.message;

            part_log->add(part_log_elem);
        }
        catch (...)
        {
            tryLogCurrentException(log, __PRETTY_FUNCTION__);
        }
    };

    try
    {
        new_part = merger.mergePartsToTemporaryPart(future_part, *merge_entry, aio_threshold, time(nullptr),
                                                    merging_tagger->reserved_space.get(), deduplicate);
        merger.renameMergedTemporaryPart(new_part, future_part.parts, nullptr);

        write_part_log({});
    }
    catch (...)
    {
        write_part_log(ExecutionStatus::fromCurrentException());
        throw;
    }

    return true;
}

bool StorageMergeTree::mergeTask()
{
    if (shutdown_called)
        return false;

    if (merger.merges_blocker.isCancelled())
        return false;

    try
    {
        size_t aio_threshold = context.getSettings().min_bytes_to_use_direct_io;
        return merge(aio_threshold, false /*aggressive*/, {} /*partition_id*/, false /*final*/, false /*deduplicate*/); ///TODO: read deduplicate option from table config
    }
    catch (Exception & e)
    {
        if (e.code() == ErrorCodes::ABORTED)
        {
            LOG_INFO(log, e.message());
            return false;
        }

        throw;
    }
}


void StorageMergeTree::clearColumnInPartition(const ASTPtr & partition, const Field & column_name, const Context & context)
{
    /// Asks to complete merges and does not allow them to start.
    /// This protects against "revival" of data for a removed partition after completion of merge.
    auto merge_blocker = merger.actions_blocker.cancel();

    /// We don't change table structure, only data in some parts, parts are locked inside alterDataPart() function
    auto lock_read_structure = lockStructure(false, __PRETTY_FUNCTION__);

    String partition_id = data.getPartitionIDFromQuery(partition, context);
    auto parts = data.getDataPartsVectorInPartition(MergeTreeDataPartState::Committed, partition_id);

    std::vector<MergeTreeData::AlterDataPartTransactionPtr> transactions;

    AlterCommand alter_command;
    alter_command.type = AlterCommand::DROP_COLUMN;
    alter_command.column_name = get<String>(column_name);

    auto new_columns = getColumns();
    alter_command.apply(new_columns);

    auto columns_for_parts = new_columns.getAllPhysical();
    for (const auto & part : parts)
    {
        if (part->info.partition_id != partition_id)
            throw Exception("Unexpected partition ID " + part->info.partition_id + ". This is a bug.", ErrorCodes::LOGICAL_ERROR);

        if (auto transaction = data.alterDataPart(part, columns_for_parts, data.primary_expr_ast, false))
            transactions.push_back(std::move(transaction));

        LOG_DEBUG(log, "Removing column " << get<String>(column_name) << " from part " << part->name);
    }

    if (transactions.empty())
        return;

    for (auto & transaction : transactions)
        transaction->commit();

    /// Recalculate columns size (not only for the modified column)
    data.recalculateColumnSizes();
}


bool StorageMergeTree::optimize(
    const ASTPtr & /*query*/, const ASTPtr & partition, bool final, bool deduplicate, const Context & context)
{
    String partition_id;
    if (partition)
        partition_id = data.getPartitionIDFromQuery(partition, context);

    String disable_reason;
    if (!merge(context.getSettingsRef().min_bytes_to_use_direct_io, true, partition_id, final, deduplicate, &disable_reason))
    {
        if (context.getSettingsRef().optimize_throw_if_noop)
            throw Exception(disable_reason.empty() ? "Can't OPTIMIZE by some reason" : disable_reason, ErrorCodes::CANNOT_ASSIGN_OPTIMIZE);
        return false;
    }

    return true;
}


void StorageMergeTree::dropPartition(const ASTPtr & /*query*/, const ASTPtr & partition, bool detach, const Context & context)
{
<<<<<<< HEAD
    /// Asks to complete merges and does not allow them to start.
    /// This protects against "revival" of data for a removed partition after completion of merge.
    auto merge_blocker = merger.actions_blocker.cancel();
    /// Waits for completion of merge and does not start new ones.
    auto lock = lockForAlter(__PRETTY_FUNCTION__);

    String partition_id = data.getPartitionIDFromQuery(partition, context);

    size_t removed_parts = 0;
    MergeTreeData::DataParts parts = data.getDataParts();

    for (const auto & part : parts)
=======
>>>>>>> d4b861df
    {
        /// Asks to complete merges and does not allow them to start.
        /// This protects against "revival" of data for a removed partition after completion of merge.
        auto merge_blocker = merger.merges_blocker.cancel();
        /// Waits for completion of merge and does not start new ones.
        auto lock = lockForAlter(__PRETTY_FUNCTION__);

        String partition_id = data.getPartitionIDFromQuery(partition, context);

        /// TODO: should we include PreComitted parts like in Replicated case?
        auto parts_to_remove = data.getDataPartsVectorInPartition(MergeTreeDataPartState::Committed, partition_id);
        data.removePartsFromWorkingSet(parts_to_remove, true);

        if (detach)
        {
            /// If DETACH clone parts to detached/ directory
            for (const auto & part : parts_to_remove)
            {
                LOG_INFO(log, "Detaching " << part->relative_path);
                part->makeCloneInDetached("");
            }
        }

        LOG_INFO(log, (detach ? "Detached " : "Removed ") << parts_to_remove.size() << " parts inside partition ID " << partition_id << ".");
    }

    data.clearOldPartsFromFilesystem();
}


void StorageMergeTree::attachPartition(const ASTPtr & partition, bool part, const Context & context)
{
    String partition_id;

    if (part)
        partition_id = typeid_cast<const ASTLiteral &>(*partition).value.safeGet<String>();
    else
        partition_id = data.getPartitionIDFromQuery(partition, context);

    String source_dir = "detached/";

    /// Let's make a list of parts to add.
    Strings parts;
    if (part)
    {
        parts.push_back(partition_id);
    }
    else
    {
        LOG_DEBUG(log, "Looking for parts for partition " << partition_id << " in " << source_dir);
        ActiveDataPartSet active_parts(data.format_version);
        for (Poco::DirectoryIterator it = Poco::DirectoryIterator(full_path + source_dir); it != Poco::DirectoryIterator(); ++it)
        {
            const String & name = it.name();
            MergeTreePartInfo part_info;
            if (!MergeTreePartInfo::tryParsePartName(name, &part_info, data.format_version)
                || part_info.partition_id != partition_id)
            {
                continue;
            }
            LOG_DEBUG(log, "Found part " << name);
            active_parts.add(name);
        }
        LOG_DEBUG(log, active_parts.size() << " of them are active");
        parts = active_parts.getParts();
    }

    for (const auto & source_part_name : parts)
    {
        String source_path = source_dir + source_part_name;

        LOG_DEBUG(log, "Checking data");
        MergeTreeData::MutableDataPartPtr part = data.loadPartAndFixMetadata(source_path);

        LOG_INFO(log, "Attaching part " << source_part_name << " from " << source_path);
        data.renameTempPartAndAdd(part, &increment);

        LOG_INFO(log, "Finished attaching part");
    }

    /// New parts with other data may appear in place of deleted parts.
    context.dropCaches();
}


void StorageMergeTree::freezePartition(const ASTPtr & partition, const String & with_name, const Context & context)
{
    data.freezePartition(partition, with_name, context);
}

void StorageMergeTree::replacePartitionFrom(const StoragePtr & source_table, const ASTPtr & partition, bool replace, const Context & context)
{
    auto lock1 = lockStructure(false, __PRETTY_FUNCTION__);
    auto lock2 = source_table->lockStructure(false, __PRETTY_FUNCTION__);

    Stopwatch watch;
    MergeTreeData * src_data = data.checkStructureAndGetMergeTreeData(source_table);
    String partition_id = data.getPartitionIDFromQuery(partition, context);

    MergeTreeData::DataPartsVector src_parts = src_data->getDataPartsVectorInPartition(MergeTreeDataPartState::Committed, partition_id);
    MergeTreeData::MutableDataPartsVector dst_parts;

    static const String TMP_PREFIX = "tmp_replace_from_";

    for (const MergeTreeData::DataPartPtr & src_part : src_parts)
    {
        /// This will generate unique name in scope of current server process.
        Int64 temp_index = data.insert_increment.get();
        MergeTreePartInfo dst_part_info(partition_id, temp_index, temp_index, src_part->info.level);

        std::shared_lock<std::shared_mutex> part_lock(src_part->columns_lock);
        dst_parts.emplace_back(data.cloneAndLoadDataPart(src_part, TMP_PREFIX, dst_part_info));
    }

    /// ATTACH empty part set
    if (!replace && dst_parts.empty())
        return;

    MergeTreePartInfo drop_range;
    if (replace)
    {
        drop_range.partition_id = partition_id;
        drop_range.min_block = 0;
        drop_range.max_block = increment.get(); // there will be a "hole" in block numbers
        drop_range.level = std::numeric_limits<decltype(drop_range.level)>::max();
    }

    /// Atomically add new parts and remove old ones
    try
    {
        {
            /// Here we use the transaction just like RAII since rare errors in renameTempPartAndReplace() are possible
            ///  and we should be able to rollback already added (Precomitted) parts
            MergeTreeData::Transaction transaction;

            auto data_parts_lock = data.lockParts();

            /// Populate transaction
            for (MergeTreeData::MutableDataPartPtr & part : dst_parts)
                data.renameTempPartAndReplace(part, &increment, &transaction, data_parts_lock);

            transaction.commit(&data_parts_lock);

            /// If it is REPLACE (not ATTACH), remove all parts which max_block_number less then min_block_number of the first new block
            if (replace)
                data.removePartsInRangeFromWorkingSet(drop_range, true, false, data_parts_lock);
        }

        PartLog::addNewParts(this->context, dst_parts, watch.elapsed());
    }
    catch (...)
    {
        PartLog::addNewParts(this->context, dst_parts, watch.elapsed(), ExecutionStatus::fromCurrentException());
        throw;
    }
}

ActionLock StorageMergeTree::getActionLock(StorageActionBlockType action_type) const
{
    if (action_type == ActionLocks::PartsMerge)
        return merger.merges_blocker.cancel();

    return {};
}

}<|MERGE_RESOLUTION|>--- conflicted
+++ resolved
@@ -387,7 +387,7 @@
     if (shutdown_called)
         return false;
 
-    if (merger.merges_blocker.isCancelled())
+    if (merger.actions_blocker.isCancelled())
         return false;
 
     try
@@ -473,25 +473,10 @@
 
 void StorageMergeTree::dropPartition(const ASTPtr & /*query*/, const ASTPtr & partition, bool detach, const Context & context)
 {
-<<<<<<< HEAD
-    /// Asks to complete merges and does not allow them to start.
-    /// This protects against "revival" of data for a removed partition after completion of merge.
-    auto merge_blocker = merger.actions_blocker.cancel();
-    /// Waits for completion of merge and does not start new ones.
-    auto lock = lockForAlter(__PRETTY_FUNCTION__);
-
-    String partition_id = data.getPartitionIDFromQuery(partition, context);
-
-    size_t removed_parts = 0;
-    MergeTreeData::DataParts parts = data.getDataParts();
-
-    for (const auto & part : parts)
-=======
->>>>>>> d4b861df
     {
         /// Asks to complete merges and does not allow them to start.
         /// This protects against "revival" of data for a removed partition after completion of merge.
-        auto merge_blocker = merger.merges_blocker.cancel();
+        auto merge_blocker = merger.actions_blocker.cancel();
         /// Waits for completion of merge and does not start new ones.
         auto lock = lockForAlter(__PRETTY_FUNCTION__);
 
@@ -645,10 +630,10 @@
     }
 }
 
-ActionLock StorageMergeTree::getActionLock(StorageActionBlockType action_type) const
+ActionLock StorageMergeTree::getActionLock(StorageActionBlockType action_type)
 {
     if (action_type == ActionLocks::PartsMerge)
-        return merger.merges_blocker.cancel();
+        return merger.actions_blocker.cancel();
 
     return {};
 }
