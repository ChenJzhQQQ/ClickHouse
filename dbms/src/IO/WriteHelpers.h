#pragma once

#include <cstring>
#include <cstdio>
#include <limits>
#include <algorithm>

#include <common/DateLUT.h>
#include <common/LocalDate.h>
#include <common/LocalDateTime.h>
#include <common/find_first_symbols.h>

#include <Core/Types.h>
#include <Core/Uuid.h>
#include <Common/Exception.h>
#include <Common/StringUtils.h>
<<<<<<< HEAD
#include <Common/UInt128.h>
#include <Core/StringRef.h>
=======
#include <common/StringRef.h>
>>>>>>> 9de4d8fa

#include <IO/WriteBuffer.h>
#include <IO/WriteIntText.h>
#include <IO/VarInt.h>
#include <IO/WriteBufferFromString.h>
#include <IO/DoubleConverter.h>


namespace DB
{

namespace ErrorCodes
{
    extern const int CANNOT_PRINT_FLOAT_OR_DOUBLE_NUMBER;
}

/// Helper functions for formatted and binary output.

inline void writeChar(char x, WriteBuffer & buf)
{
    buf.nextIfAtEnd();
    *buf.position() = x;
    ++buf.position();
}


/// Write POD-type in native format. It's recommended to use only with packed (dense) data types.
template <typename T>
inline void writePODBinary(const T & x, WriteBuffer & buf)
{
    buf.write(reinterpret_cast<const char *>(&x), sizeof(x));
}

template <typename T>
inline void writeIntBinary(const T & x, WriteBuffer & buf)
{
    writePODBinary(x, buf);
}

template <typename T>
inline void writeFloatBinary(const T & x, WriteBuffer & buf)
{
    writePODBinary(x, buf);
}


inline void writeStringBinary(const std::string & s, WriteBuffer & buf)
{
    writeVarUInt(s.size(), buf);
    buf.write(s.data(), s.size());
}

inline void writeStringBinary(const char * s, WriteBuffer & buf)
{
    writeVarUInt(strlen(s), buf);
    buf.write(s, strlen(s));
}

inline void writeStringBinary(const StringRef & s, WriteBuffer & buf)
{
    writeVarUInt(s.size, buf);
    buf.write(s.data, s.size);
}


template <typename T>
void writeVectorBinary(const std::vector<T> & v, WriteBuffer & buf)
{
    writeVarUInt(v.size(), buf);

    for (typename std::vector<T>::const_iterator it = v.begin(); it != v.end(); ++it)
        writeBinary(*it, buf);
}


inline void writeBoolText(bool x, WriteBuffer & buf)
{
    writeChar(x ? '1' : '0', buf);
}


inline void writeFloatText(double x, WriteBuffer & buf)
{
    DoubleConverter<false>::BufferType buffer;
    double_conversion::StringBuilder builder{buffer, sizeof(buffer)};

    const auto result = DoubleConverter<false>::instance().ToShortest(x, &builder);

    if (!result)
        throw Exception("Cannot print double number", ErrorCodes::CANNOT_PRINT_FLOAT_OR_DOUBLE_NUMBER);

    buf.write(buffer, builder.position());
}

inline void writeFloatText(float x, WriteBuffer & buf)
{
    DoubleConverter<false>::BufferType buffer;
    double_conversion::StringBuilder builder{buffer, sizeof(buffer)};

    const auto result = DoubleConverter<false>::instance().ToShortestSingle(x, &builder);

    if (!result)
        throw Exception("Cannot print float number", ErrorCodes::CANNOT_PRINT_FLOAT_OR_DOUBLE_NUMBER);

    buf.write(buffer, builder.position());
}


inline void writeString(const String & s, WriteBuffer & buf)
{
    buf.write(s.data(), s.size());
}

inline void writeString(const char * data, size_t size, WriteBuffer & buf)
{
    buf.write(data, size);
}

inline void writeString(const StringRef & ref, WriteBuffer & buf)
{
    writeString(ref.data, ref.size, buf);
}


/** Writes a C-string without creating a temporary object. If the string is a literal, then `strlen` is executed at the compilation stage.
  * Use when the string is a literal.
  */
#define writeCString(s, buf) \
    (buf).write((s), strlen(s))

/** Writes a string for use in the JSON format:
 *  - the string is outputted in double quotes
 *  - forward slash character '/' is escaped
 *  - bytes from the range 0x00-0x1F except `\b', '\f', '\n', '\r', '\t' are escaped as \u00XX
 *  - code points U+2028 and U+2029 (byte sequences in UTF-8: e2 80 a8, e2 80 a9) are escaped as \u2028 and \u2029
 *  - it is assumed that string is the UTF-8 encoded, the invalid UTF-8 is not processed
 *  - non-ASCII characters remain as is
 */
inline void writeJSONString(const char * begin, const char * end, WriteBuffer & buf)
{
    writeChar('"', buf);
    for (const char * it = begin; it != end; ++it)
    {
        switch (*it)
        {
            case '\b':
                writeChar('\\', buf);
                writeChar('b', buf);
                break;
            case '\f':
                writeChar('\\', buf);
                writeChar('f', buf);
                break;
            case '\n':
                writeChar('\\', buf);
                writeChar('n', buf);
                break;
            case '\r':
                writeChar('\\', buf);
                writeChar('r', buf);
                break;
            case '\t':
                writeChar('\\', buf);
                writeChar('t', buf);
                break;
            case '\\':
                writeChar('\\', buf);
                writeChar('\\', buf);
                break;
            case '/':
                writeChar('\\', buf);
                writeChar('/', buf);
                break;
            case '"':
                writeChar('\\', buf);
                writeChar('"', buf);
                break;
            default:
                if (0x00 <= *it && *it <= 0x1F)
                {
                    char higher_half = (*it) >> 4;
                    char lower_half = (*it) & 0xF;

                    writeCString("\\u00", buf);
                    writeChar('0' + higher_half, buf);

                    if (0 <= lower_half && lower_half <= 9)
                        writeChar('0' + lower_half, buf);
                    else
                        writeChar('A' + lower_half - 10, buf);
                }
                else if (end - it >= 3 && it[0] == '\xE2' && it[1] == '\x80' && (it[2] == '\xA8' || it[2] == '\xA9'))
                {
                    if (it[2] == '\xA8')
                        writeCString("\\u2028", buf);
                    if (it[2] == '\xA9')
                        writeCString("\\u2029", buf);
                }
                else
                    writeChar(*it, buf);
        }
    }
    writeChar('"', buf);
}


template <char c>
void writeAnyEscapedString(const char * begin, const char * end, WriteBuffer & buf)
{
    const char * pos = begin;
    while (true)
    {
        /// On purpose we will escape more characters than minimally necessary.
        const char * next_pos = find_first_symbols<'\b', '\f', '\n', '\r', '\t', '\0', '\\', c>(pos, end);

        if (next_pos == end)
        {
            buf.write(pos, next_pos - pos);
            break;
        }
        else
        {
            buf.write(pos, next_pos - pos);
            pos = next_pos;
            switch (*pos)
            {
                case '\b':
                    writeChar('\\', buf);
                    writeChar('b', buf);
                    break;
                case '\f':
                    writeChar('\\', buf);
                    writeChar('f', buf);
                    break;
                case '\n':
                    writeChar('\\', buf);
                    writeChar('n', buf);
                    break;
                case '\r':
                    writeChar('\\', buf);
                    writeChar('r', buf);
                    break;
                case '\t':
                    writeChar('\\', buf);
                    writeChar('t', buf);
                    break;
                case '\0':
                    writeChar('\\', buf);
                    writeChar('0', buf);
                    break;
                case '\\':
                    writeChar('\\', buf);
                    writeChar('\\', buf);
                    break;
                case c:
                    writeChar('\\', buf);
                    writeChar(c, buf);
                    break;
                default:
                    writeChar(*pos, buf);
            }
            ++pos;
        }
    }
}


inline void writeJSONString(const String & s, WriteBuffer & buf)
{
    writeJSONString(s.data(), s.data() + s.size(), buf);
}


inline void writeJSONString(const StringRef & ref, WriteBuffer & buf)
{
    writeJSONString(ref.data, ref.data + ref.size, buf);
}


template <char c>
void writeAnyEscapedString(const String & s, WriteBuffer & buf)
{
    writeAnyEscapedString<c>(s.data(), s.data() + s.size(), buf);
}


inline void writeEscapedString(const char * str, size_t size, WriteBuffer & buf)
{
    writeAnyEscapedString<'\''>(str, str + size, buf);
}


inline void writeEscapedString(const String & s, WriteBuffer & buf)
{
    writeEscapedString(s.data(), s.size(), buf);
}


inline void writeEscapedString(const StringRef & ref, WriteBuffer & buf)
{
    writeEscapedString(ref.data, ref.size, buf);
}


template <char c>
void writeAnyQuotedString(const char * begin, const char * end, WriteBuffer & buf)
{
    writeChar(c, buf);
    writeAnyEscapedString<c>(begin, end, buf);
    writeChar(c, buf);
}



template <char c>
void writeAnyQuotedString(const String & s, WriteBuffer & buf)
{
    writeAnyQuotedString<c>(s.data(), s.data() + s.size(), buf);
}


template <char c>
void writeAnyQuotedString(const StringRef & ref, WriteBuffer & buf)
{
    writeAnyQuotedString<c>(ref.data, ref.data + ref.size, buf);
}


inline void writeQuotedString(const String & s, WriteBuffer & buf)
{
    writeAnyQuotedString<'\''>(s, buf);
}


inline void writeQuotedString(const StringRef & ref, WriteBuffer & buf)
{
    writeAnyQuotedString<'\''>(ref, buf);
}

inline void writeDoubleQuotedString(const String & s, WriteBuffer & buf)
{
    writeAnyQuotedString<'"'>(s, buf);
}

/// Outputs a string in backquotes, as an identifier in MySQL.
inline void writeBackQuotedString(const String & s, WriteBuffer & buf)
{
    writeAnyQuotedString<'`'>(s, buf);
}

/// The same, but backquotes apply only if there are characters that do not match the identifier without backquotes.
inline void writeProbablyBackQuotedString(const String & s, WriteBuffer & buf)
{
    if (s.empty() || !isValidIdentifierBegin(s[0]))
        writeBackQuotedString(s, buf);
    else
    {
        const char * pos = s.data() + 1;
        const char * end = s.data() + s.size();
        for (; pos < end; ++pos)
            if (!isWordCharASCII(*pos))
                break;
        if (pos != end)
            writeBackQuotedString(s, buf);
        else
            writeString(s, buf);
    }
}


/** Outputs the string in for the CSV format.
  * Rules:
  * - the string is outputted in quotation marks;
  * - the quotation mark inside the string is outputted as two quotation marks in sequence.
  */
template <char quote = '"'>
void writeCSVString(const char * begin, const char * end, WriteBuffer & buf)
{
    writeChar(quote, buf);

    const char * pos = begin;
    while (true)
    {
        const char * next_pos = find_first_symbols<quote>(pos, end);

        if (next_pos == end)
        {
            buf.write(pos, end - pos);
            break;
        }
        else                        /// Quotation.
        {
            ++next_pos;
            buf.write(pos, next_pos - pos);
            writeChar(quote, buf);
        }

        pos = next_pos;
    }

    writeChar(quote, buf);
}

template <char quote = '"'>
void writeCSVString(const String & s, WriteBuffer & buf)
{
    writeCSVString<quote>(s.data(), s.data() + s.size(), buf);
}

template <char quote = '"'>
void writeCSVString(const StringRef & s, WriteBuffer & buf)
{
    writeCSVString<quote>(s.data, s.data + s.size, buf);
}


/// Writing a string to a text node in XML (not into an attribute - otherwise you need more escaping).
inline void writeXMLString(const char * begin, const char * end, WriteBuffer & buf)
{
    const char * pos = begin;
    while (true)
    {
        /// NOTE Perhaps for some XML parsers, you need to escape the zero byte and some control characters.
        const char * next_pos = find_first_symbols<'<', '&'>(pos, end);

        if (next_pos == end)
        {
            buf.write(pos, end - pos);
            break;
        }
        else if (*next_pos == '<')
        {
            buf.write(pos, next_pos - pos);
            ++next_pos;
            writeCString("&lt;", buf);
        }
        else if (*next_pos == '&')
        {
            buf.write(pos, next_pos - pos);
            ++next_pos;
            writeCString("&amp;", buf);
        }

        pos = next_pos;
    }
}

inline void writeXMLString(const String & s, WriteBuffer & buf)
{
    writeXMLString(s.data(), s.data() + s.size(), buf);
}

inline void writeXMLString(const StringRef & s, WriteBuffer & buf)
{
    writeXMLString(s.data, s.data + s.size, buf);
}

void formatHex(const UInt8 * __restrict src, UInt8 * __restrict dst, const size_t num_bytes);
void formatUUID(const UInt8 * src16, UInt8 * dst36);

inline void writeUuidText(const Uuid & uuid, WriteBuffer & buf)
{
    char s[36];

    formatUUID((const UInt8 *)&uuid, (UInt8 *)s);
    buf.write(s, sizeof(s));
}

/// in YYYY-MM-DD format
inline void writeDateText(DayNum_t date, WriteBuffer & buf)
{
    char s[10] = {'0', '0', '0', '0', '-', '0', '0', '-', '0', '0'};

    if (unlikely(date > DATE_LUT_MAX_DAY_NUM || date == 0))
    {
        buf.write(s, 10);
        return;
    }

    const auto & values = DateLUT::instance().getValues(date);

    s[0] += values.year / 1000;
    s[1] += (values.year / 100) % 10;
    s[2] += (values.year / 10) % 10;
    s[3] += values.year % 10;
    s[5] += values.month / 10;
    s[6] += values.month % 10;
    s[8] += values.day_of_month / 10;
    s[9] += values.day_of_month % 10;

    buf.write(s, 10);
}

inline void writeDateText(LocalDate date, WriteBuffer & buf)
{
    char s[10] = {'0', '0', '0', '0', '-', '0', '0', '-', '0', '0'};

    s[0] += date.year() / 1000;
    s[1] += (date.year() / 100) % 10;
    s[2] += (date.year() / 10) % 10;
    s[3] += date.year() % 10;
    s[5] += date.month() / 10;
    s[6] += date.month() % 10;
    s[8] += date.day() / 10;
    s[9] += date.day() % 10;

    buf.write(s, 10);
}


/// in the format YYYY-MM-DD HH:MM:SS, according to the current time zone
template <char date_delimeter = '-', char time_delimeter = ':'>
inline void writeDateTimeText(time_t datetime, WriteBuffer & buf, const DateLUTImpl & date_lut = DateLUT::instance())
{
    char s[19] = {'0', '0', '0', '0', date_delimeter, '0', '0', date_delimeter, '0', '0', ' ', '0', '0', time_delimeter, '0', '0', time_delimeter, '0', '0'};

    if (unlikely(datetime > DATE_LUT_MAX || datetime == 0))
    {
        buf.write(s, 19);
        return;
    }

    const auto & values = date_lut.getValues(datetime);

    s[0] += values.year / 1000;
    s[1] += (values.year / 100) % 10;
    s[2] += (values.year / 10) % 10;
    s[3] += values.year % 10;
    s[5] += values.month / 10;
    s[6] += values.month % 10;
    s[8] += values.day_of_month / 10;
    s[9] += values.day_of_month % 10;

    UInt8 hour = date_lut.toHour(datetime);
    UInt8 minute = date_lut.toMinuteInaccurate(datetime);
    UInt8 second = date_lut.toSecondInaccurate(datetime);

    s[11] += hour / 10;
    s[12] += hour % 10;
    s[14] += minute / 10;
    s[15] += minute % 10;
    s[17] += second / 10;
    s[18] += second % 10;

    buf.write(s, 19);
}

template <char date_delimeter = '-', char time_delimeter = ':'>
inline void writeDateTimeText(LocalDateTime datetime, WriteBuffer & buf)
{
    char s[19] = {'0', '0', '0', '0', date_delimeter, '0', '0', date_delimeter, '0', '0', ' ', '0', '0', time_delimeter, '0', '0', time_delimeter, '0', '0'};

    s[0] += datetime.year() / 1000;
    s[1] += (datetime.year() / 100) % 10;
    s[2] += (datetime.year() / 10) % 10;
    s[3] += datetime.year() % 10;
    s[5] += datetime.month() / 10;
    s[6] += datetime.month() % 10;
    s[8] += datetime.day() / 10;
    s[9] += datetime.day() % 10;

    s[11] += datetime.hour() / 10;
    s[12] += datetime.hour() % 10;
    s[14] += datetime.minute() / 10;
    s[15] += datetime.minute() % 10;
    s[17] += datetime.second() / 10;
    s[18] += datetime.second() % 10;

    buf.write(s, 19);
}


/// Methods of output in binary form
template <typename T>
inline typename std::enable_if<std::is_arithmetic<T>::value, void>::type
writeBinary(const T & x, WriteBuffer & buf) { writePODBinary(x, buf); }

<<<<<<< HEAD
inline void writeBinary(const String & x,    WriteBuffer & buf) { writeStringBinary(x, buf); }
inline void writeBinary(const StringRef & x,    WriteBuffer & buf) { writeStringBinary(x, buf); }
inline void writeBinary(const uint128 & x,     WriteBuffer & buf) { writePODBinary(x, buf); }
inline void writeBinary(const UInt128 & x,     WriteBuffer & buf) { writePODBinary(x, buf); }
inline void writeBinary(const UInt256 & x,     WriteBuffer & buf) { writePODBinary(x, buf); }
inline void writeBinary(const LocalDate & x,        WriteBuffer & buf) { writePODBinary(x, buf); }
inline void writeBinary(const LocalDateTime & x,    WriteBuffer & buf) { writePODBinary(x, buf); }
=======
inline void writeBinary(const String & x, WriteBuffer & buf) { writeStringBinary(x, buf); }
inline void writeBinary(const StringRef & x, WriteBuffer & buf) { writeStringBinary(x, buf); }
inline void writeBinary(const LocalDate & x, WriteBuffer & buf) { writePODBinary(x, buf); }
inline void writeBinary(const LocalDateTime & x, WriteBuffer & buf) { writePODBinary(x, buf); }
>>>>>>> 9de4d8fa


/// Methods for outputting the value in text form for a tab-separated format.
template <typename T>
inline typename std::enable_if<std::is_integral<T>::value, void>::type
writeText(const T & x, WriteBuffer & buf) { writeIntText(x, buf); }

template <typename T>
inline typename std::enable_if<std::is_floating_point<T>::value, void>::type
writeText(const T & x, WriteBuffer & buf) { writeFloatText(x, buf); }

inline void writeText(const String & x,        WriteBuffer & buf) { writeEscapedString(x, buf); }

/// Implemented as template specialization (not function overload) to avoid preference over templates on arithmetic types above.
template <> inline void writeText<bool>(const bool & x, WriteBuffer & buf) { writeBoolText(x, buf); }

/// unlike the method for std::string
/// assumes here that `x` is a null-terminated string.
inline void writeText(const char * x,         WriteBuffer & buf) { writeEscapedString(x, strlen(x), buf); }
inline void writeText(const char * x, size_t size, WriteBuffer & buf) { writeEscapedString(x, size, buf); }

inline void writeText(const LocalDate & x,        WriteBuffer & buf) { writeDateText(x, buf); }
inline void writeText(const LocalDateTime & x,    WriteBuffer & buf) { writeDateTimeText(x, buf); }
inline void writeText(const Uuid & x, WriteBuffer & buf) { writeUuidText(x, buf); }

/// String, date, datetime are in single quotes with C-style escaping. Numbers - without.
template <typename T>
inline typename std::enable_if<std::is_arithmetic<T>::value, void>::type
writeQuoted(const T & x, WriteBuffer & buf) { writeText(x, buf); }

inline void writeQuoted(const String & x,    WriteBuffer & buf) { writeQuotedString(x, buf); }

inline void writeQuoted(const LocalDate & x,        WriteBuffer & buf)
{
    writeChar('\'', buf);
    writeDateText(x, buf);
    writeChar('\'', buf);
}

inline void writeQuoted(const LocalDateTime & x,    WriteBuffer & buf)
{
    writeChar('\'', buf);
    writeDateTimeText(x, buf);
    writeChar('\'', buf);
}


/// String, date, datetime are in double quotes with C-style escaping. Numbers - without.
template <typename T>
inline typename std::enable_if<std::is_arithmetic<T>::value, void>::type
writeDoubleQuoted(const T & x, WriteBuffer & buf) { writeText(x, buf); }

inline void writeDoubleQuoted(const String & x,        WriteBuffer & buf) { writeDoubleQuotedString(x, buf); }

inline void writeDoubleQuoted(const LocalDate & x,        WriteBuffer & buf)
{
    writeChar('"', buf);
    writeDateText(x, buf);
    writeChar('"', buf);
}

inline void writeDoubleQuoted(const LocalDateTime & x,    WriteBuffer & buf)
{
    writeChar('"', buf);
    writeDateTimeText(x, buf);
    writeChar('"', buf);
}


/// String - in double quotes and with CSV-escaping; date, datetime - in double quotes. Numbers - without.
template <typename T>
inline typename std::enable_if<std::is_arithmetic<T>::value, void>::type
writeCSV(const T & x, WriteBuffer & buf) { writeText(x, buf); }

inline void writeCSV(const String & x,        WriteBuffer & buf) { writeCSVString<>(x, buf); }
inline void writeCSV(const LocalDate & x,    WriteBuffer & buf) { writeDoubleQuoted(x, buf); }
inline void writeCSV(const LocalDateTime & x, WriteBuffer & buf) { writeDoubleQuoted(x, buf); }


template <typename T>
void writeBinary(const std::vector<T> & x, WriteBuffer & buf)
{
    size_t size = x.size();
    writeVarUInt(size, buf);
    for (size_t i = 0; i < size; ++i)
        writeBinary(x[i], buf);
}

template <typename T>
void writeQuoted(const std::vector<T> & x, WriteBuffer & buf)
{
    writeChar('[', buf);
    for (size_t i = 0, size = x.size(); i < size; ++i)
    {
        if (i != 0)
            writeChar(',', buf);
        writeQuoted(x[i], buf);
    }
    writeChar(']', buf);
}

template <typename T>
void writeDoubleQuoted(const std::vector<T> & x, WriteBuffer & buf)
{
    writeChar('[', buf);
    for (size_t i = 0, size = x.size(); i < size; ++i)
    {
        if (i != 0)
            writeChar(',', buf);
        writeDoubleQuoted(x[i], buf);
    }
    writeChar(']', buf);
}

template <typename T>
void writeText(const std::vector<T> & x, WriteBuffer & buf)
{
    writeQuoted(x, buf);
}



/// Serialize exception (so that it can be transferred over the network)
void writeException(const Exception & e, WriteBuffer & buf);


/// An easy-to-use method for converting something to a string in text form.
template <typename T>
inline String toString(const T & x)
{
    String res;
    {
        WriteBufferFromString buf(res);
        writeText(x, buf);
    }
    return res;
}

}<|MERGE_RESOLUTION|>--- conflicted
+++ resolved
@@ -14,12 +14,8 @@
 #include <Core/Uuid.h>
 #include <Common/Exception.h>
 #include <Common/StringUtils.h>
-<<<<<<< HEAD
 #include <Common/UInt128.h>
-#include <Core/StringRef.h>
-=======
 #include <common/StringRef.h>
->>>>>>> 9de4d8fa
 
 #include <IO/WriteBuffer.h>
 #include <IO/WriteIntText.h>
@@ -597,20 +593,12 @@
 inline typename std::enable_if<std::is_arithmetic<T>::value, void>::type
 writeBinary(const T & x, WriteBuffer & buf) { writePODBinary(x, buf); }
 
-<<<<<<< HEAD
-inline void writeBinary(const String & x,    WriteBuffer & buf) { writeStringBinary(x, buf); }
-inline void writeBinary(const StringRef & x,    WriteBuffer & buf) { writeStringBinary(x, buf); }
-inline void writeBinary(const uint128 & x,     WriteBuffer & buf) { writePODBinary(x, buf); }
-inline void writeBinary(const UInt128 & x,     WriteBuffer & buf) { writePODBinary(x, buf); }
-inline void writeBinary(const UInt256 & x,     WriteBuffer & buf) { writePODBinary(x, buf); }
-inline void writeBinary(const LocalDate & x,        WriteBuffer & buf) { writePODBinary(x, buf); }
-inline void writeBinary(const LocalDateTime & x,    WriteBuffer & buf) { writePODBinary(x, buf); }
-=======
 inline void writeBinary(const String & x, WriteBuffer & buf) { writeStringBinary(x, buf); }
 inline void writeBinary(const StringRef & x, WriteBuffer & buf) { writeStringBinary(x, buf); }
+inline void writeBinary(const UInt128 & x, WriteBuffer & buf) { writePODBinary(x, buf); }
+inline void writeBinary(const UInt256 & x, WriteBuffer & buf) { writePODBinary(x, buf); }
 inline void writeBinary(const LocalDate & x, WriteBuffer & buf) { writePODBinary(x, buf); }
 inline void writeBinary(const LocalDateTime & x, WriteBuffer & buf) { writePODBinary(x, buf); }
->>>>>>> 9de4d8fa
 
 
 /// Methods for outputting the value in text form for a tab-separated format.
