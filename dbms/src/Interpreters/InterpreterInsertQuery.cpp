--- conflicted
+++ resolved
@@ -205,24 +205,7 @@
 }
 
 
-<<<<<<< HEAD
-void InterpreterInsertQuery::checkAccess(const ASTInsertQuery & query)
-{
-    const Settings & settings = context.getSettingsRef();
-    auto readonly = settings.readonly;
-
-    if (!readonly || (query.database.empty() && context.isExternalTableExist(query.table) && readonly >= 2))
-    {
-        return;
-    }
-
-    throw Exception("Cannot insert into table in readonly mode", ErrorCodes::READONLY);
-}
-
-std::pair<String, String> InterpreterInsertQuery::getDatabaseTable() const
-=======
 StorageID InterpreterInsertQuery::getDatabaseTable() const
->>>>>>> 11d4fc98
 {
     return query_ptr->as<ASTInsertQuery &>().table_id;
 }
