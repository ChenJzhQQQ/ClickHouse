#pragma once

#include <Core/Block.h>
#include <Core/ColumnWithTypeAndName.h>
#include <Core/Names.h>
#include <Core/Settings.h>
#include <DataStreams/IBlockStream_fwd.h>
#include <Interpreters/Context.h>
#include <Common/SipHash.h>
#include "config_core.h"
#include <unordered_map>
#include <unordered_set>
#include <Core/ColumnNumbers.h>

namespace DB
{

namespace ErrorCodes
{
extern const int LOGICAL_ERROR;
}

using NameWithAlias = std::pair<std::string, std::string>;
using NamesWithAliases = std::vector<NameWithAlias>;

class Join;

class IPreparedFunction;

using PreparedFunctionPtr = std::shared_ptr<IPreparedFunction>;

class IFunctionBase;

using FunctionBasePtr = std::shared_ptr<IFunctionBase>;

class IFunctionBuilder;

using FunctionBuilderPtr = std::shared_ptr<IFunctionBuilder>;

class IDataType;

using DataTypePtr = std::shared_ptr<const IDataType>;

class ExpressionActions;

/** Action on the block.
  */
struct ExpressionAction
{
private:
    using ExpressionActionsPtr = std::shared_ptr<ExpressionActions>;
public:
    enum Type
    {
        ADD_COLUMN,
        REMOVE_COLUMN,
        COPY_COLUMN,

        APPLY_FUNCTION,

        /** Replaces the specified columns with arrays into columns with elements.
            * Duplicates the values in the remaining columns by the number of elements in the arrays.
            * Arrays must be parallel (have the same lengths).
            */
        ARRAY_JOIN,

        JOIN,

        /// Reorder and rename the columns, delete the extra ones. The same column names are allowed in the result.
        PROJECT,
        /// Add columns with alias names. This columns are the same as non-aliased. PROJECT columns if you need to modify them.
        ADD_ALIASES,
    };

    Type type{};

    using EnumeratedColumns = std::unordered_map<std::string, size_t>;

    static constexpr auto INDEX_NOT_FOUND = NameWithPosition::INDEX_NOT_FOUND;

    /// For ADD/REMOVE/COPY_COLUMN.
    NameWithPosition source_name;
    NameWithPosition result_name;
    DataTypePtr result_type;

    /// If COPY_COLUMN can replace the result column.
    bool can_replace = false;

    /// For ADD_COLUMN.
    ColumnPtr added_column;

    /// For APPLY_FUNCTION and LEFT ARRAY JOIN.
    /// FunctionBuilder is used before action was added to ExpressionActions (when we don't know types of arguments).
    FunctionBuilderPtr function_builder;

    /// For unaligned [LEFT] ARRAY JOIN
    FunctionBuilderPtr function_length;
    FunctionBuilderPtr function_greatest;
    FunctionBuilderPtr function_arrayResize;

    /// Can be used after action was added to ExpressionActions if we want to get function signature or properties like monotonicity.
    FunctionBasePtr function_base;
    /// Prepared function which is used in function execution.
    PreparedFunctionPtr function;
    NamesWithPosition argument_names;
    bool is_function_compiled = false;

    /// For ARRAY_JOIN. Maps name to position.
    std::unordered_map<std::string, size_t> array_joined_columns;
    bool array_join_is_left = false;
    bool unaligned_array_join = false;

    /// For JOIN
    std::shared_ptr<const Join> join;
    Names join_key_names_left;
    NamesAndTypesList columns_added_by_join;

    /// For PROJECT.
    NamesWithPosition projection_names;
    NamesWithPosition projection_aliases;

    /// If result_name_ == "", as name "function_name(arguments separated by commas) is used".
    static ExpressionAction applyFunction(
        const FunctionBuilderPtr & function_, const std::vector<std::string> & argument_names_, std::string result_name_ = "");

    static ExpressionAction addColumn(const ColumnWithTypeAndName & added_column_);
    static ExpressionAction removeColumn(const std::string & removed_name);
    static ExpressionAction copyColumn(const std::string & from_name, const std::string & to_name, bool can_replace = false);
    static ExpressionAction project(const NamesWithAliases & projected_columns_);
    static ExpressionAction project(const Names & projected_columns_);
    static ExpressionAction addAliases(const NamesWithAliases & aliased_columns_);
    static ExpressionAction arrayJoin(const NameSet & array_joined_columns, bool array_join_is_left, const Context & context);
    static ExpressionAction ordinaryJoin(std::shared_ptr<const Join> join_, const Names & join_key_names_left,
                                         const NamesAndTypesList & columns_added_by_join_);

    /// Which columns necessary to perform this action.
    Names getNeededColumns() const;
    /// Add new column names to map and enumerate them.
    void enumerateColumns(EnumeratedColumns & enumerated_columns);

    std::string toString() const;

    bool operator==(const ExpressionAction & other) const;

    struct ActionHash
    {
        UInt128 operator()(const ExpressionAction & action) const;
    };

private:
    friend class ExpressionActions;

    void prepare(Block & sample_block, const Settings & settings);

    template <typename Container>
    void execute(Container & container, size_t & num_rows,
                 ColumnNumbers & index, const EnumeratedColumns & enumerated_columns, bool dry_run) const;

    template <typename Container>
    void executeOnTotals(Container & container,
                         ColumnNumbers & index, const EnumeratedColumns & enumerated_columns) const;

    /// Returns array which contains positions in block for each column from enumerated_columns (in enumerated order).
    static ColumnNumbers makeIndex(const Block & block, const EnumeratedColumns & enumerated_columns);
};


/** Contains a sequence of actions on the block.
  */
class ExpressionActions
{
public:
    using Actions = std::vector<ExpressionAction>;

    ExpressionActions(const NamesAndTypesList & input_columns_, const Context & context_)
        : input_columns(input_columns_), settings(context_.getSettingsRef())
    {
        for (const auto & input_elem : input_columns)
            sample_block.insert(ColumnWithTypeAndName(nullptr, input_elem.type, input_elem.name));

#if USE_EMBEDDED_COMPILER
    compilation_cache = context_.getCompiledExpressionCache();
#endif
    }

    /// For constant columns the columns themselves can be contained in `input_columns_`.
    ExpressionActions(const ColumnsWithTypeAndName & input_columns_, const Context & context_)
        : settings(context_.getSettingsRef())
    {
        for (const auto & input_elem : input_columns_)
        {
            input_columns.emplace_back(input_elem.name, input_elem.type);
            sample_block.insert(input_elem);
        }

#if USE_EMBEDDED_COMPILER
        compilation_cache = context_.getCompiledExpressionCache();
#endif
    }

    /// Add the input column.
    /// The name of the column must not match the names of the intermediate columns that occur when evaluating the expression.
    /// The expression must not have any PROJECT actions.
    void addInput(const ColumnWithTypeAndName & column);
    void addInput(const NameAndTypePair & column);

    void add(const ExpressionAction & action);

    /// Adds new column names to out_new_columns (formed as a result of the added action).
    void add(const ExpressionAction & action, Names & out_new_columns);

    /// Adds to the beginning the removal of all extra columns.
    void prependProjectInput();

    /// Add the specified ARRAY JOIN action to the beginning. Change the appropriate input types to arrays.
    /// If there are unknown columns in the ARRAY JOIN list, take their types from sample_block, and immediately after ARRAY JOIN remove them.
    void prependArrayJoin(const ExpressionAction & action, const Block & sample_block_before);

    /// If the last action is ARRAY JOIN, and it does not affect the columns from required_columns, discard and return it.
    /// Change the corresponding output types to arrays.
    bool popUnusedArrayJoin(const Names & required_columns, ExpressionAction & out_action);

    /// - Adds actions to delete all but the specified columns.
    /// - Removes unused input columns.
    /// - Can somehow optimize the expression.
    /// - Does not reorder the columns.
    /// - Does not remove "unexpected" columns (for example, added by functions).
    /// - If output_columns is empty, leaves one arbitrary column (so that the number of rows in the block is not lost).
    void finalize(const Names & output_columns);

    const Actions & getActions() const { return actions; }

    /// Get a list of input columns.
    Names getRequiredColumns() const
    {
        Names names;
        for (auto & name_and_type : input_columns)
            names.push_back(name_and_type.name);
        return names;
    }

    const NamesAndTypesList & getRequiredColumnsWithTypes() const { return input_columns; }

    /// Execute the expression on the block. The block must contain all the columns returned by getRequiredColumns.
    void execute(Block & block, bool dry_run = false) const;

    /// Cache for faster execution on the blocks of the same structure.
    /// Allows to avoid string searching in hash table.
    struct Cache
    {
        /// Headers for each step.
        Blocks headers;
        /// Index for the first execution step.
        ColumnNumbers index;
        /// Buffer to reduce the number of allocations.
        ColumnNumbers index_buf;

        bool is_initialized = false;
    };

    /// Execute the expression on the columns with specified header.
    /// Different headers must use different caches. Cache must be created in each thread separately.
    void execute(const Block & header, Columns & columns, size_t & num_rows, Cache & cache, bool dry_run = false) const;

    /// Check if joined subquery has totals.
    bool hasTotalsInJoin() const;

    /** Execute the expression on the block of total values.
      * Almost the same as `execute`. The difference is only when JOIN is executed.
      */
    void executeOnTotals(Block & block) const;

    /// Obtain a sample block that contains the names and types of result columns.
    const Block & getSampleBlock() const { return sample_block; }

    std::string dumpActions() const;

    static std::string getSmallestColumn(const NamesAndTypesList & columns);

    BlockInputStreamPtr createStreamWithNonJoinedDataIfFullOrRightJoin(const Block & source_header, UInt64 max_block_size) const;

    const Settings & getSettings() const { return settings; }


    struct ActionsHash
    {
        UInt128 operator()(const ExpressionActions::Actions & elems) const
        {
            SipHash hash;
            for (const ExpressionAction & act : elems)
                hash.update(ExpressionAction::ActionHash{}(act));
            UInt128 result;
            hash.get128(result.low, result.high);
            return result;
        }
    };

private:
    /// These columns have to be in input blocks (arguments of execute* methods)
    NamesAndTypesList input_columns;
    /// These actions will be executed on input blocks
    Actions actions;
<<<<<<< HEAD
    ExpressionAction::EnumeratedColumns enumerated_columns;
=======
    /// The example of result (output) block.
>>>>>>> 7bb38749
    Block sample_block;

    Settings settings;
#if USE_EMBEDDED_COMPILER
    std::shared_ptr<CompiledExpressionCache> compilation_cache;
#endif

    template <typename Container>
    void checkLimits(Container & container) const;

    void addImpl(ExpressionAction action, Names & new_names);

    /// Move all arrayJoin as close as possible to the end.
    void optimizeArrayJoin();
};

using ExpressionActionsPtr = std::shared_ptr<ExpressionActions>;


/** The sequence of transformations over the block.
  * It is assumed that the result of each step is fed to the input of the next step.
  * Used to execute parts of the query individually.
  *
  * For example, you can create a chain of two steps:
  *     1) evaluate the expression in the WHERE clause,
  *     2) calculate the expression in the SELECT section,
  * and between the two steps do the filtering by value in the WHERE clause.
  */
struct ExpressionActionsChain
{
    ExpressionActionsChain(const Context & context_)
        : context(context_) {}
    struct Step
    {
        ExpressionActionsPtr actions;
        /// Columns were added to the block before current step in addition to prev step output.
        NameSet additional_input;
        /// Columns which are required in the result of current step.
        Names required_output;
        /// True if column from required_output is needed only for current step and not used in next actions
        /// (and can be removed from block). Example: filter column for where actions.
        /// If not empty, has the same size with required_output; is filled in finalize().
        std::vector<bool> can_remove_required_output;

        Step(const ExpressionActionsPtr & actions_ = nullptr, const Names & required_output_ = Names())
            : actions(actions_), required_output(required_output_) {}
    };

    using Steps = std::vector<Step>;

    const Context & context;
    Steps steps;

    void addStep();

    void finalize();

    void clear()
    {
        steps.clear();
    }

    ExpressionActionsPtr getLastActions()
    {
        if (steps.empty())
            throw Exception("Empty ExpressionActionsChain", ErrorCodes::LOGICAL_ERROR);

        return steps.back().actions;
    }

    Step & getLastStep()
    {
        if (steps.empty())
            throw Exception("Empty ExpressionActionsChain", ErrorCodes::LOGICAL_ERROR);

        return steps.back();
    }

    std::string dumpChain();
};

}
<|MERGE_RESOLUTION|>--- conflicted
+++ resolved
@@ -300,12 +300,10 @@
     NamesAndTypesList input_columns;
     /// These actions will be executed on input blocks
     Actions actions;
-<<<<<<< HEAD
+    /// The example of result (output) block.
+    Block sample_block;
+    /// Columns enumeration. Map column name to position in index.
     ExpressionAction::EnumeratedColumns enumerated_columns;
-=======
-    /// The example of result (output) block.
->>>>>>> 7bb38749
-    Block sample_block;
 
     Settings settings;
 #if USE_EMBEDDED_COMPILER
