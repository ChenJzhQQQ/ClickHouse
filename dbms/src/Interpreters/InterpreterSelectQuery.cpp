--- conflicted
+++ resolved
@@ -678,12 +678,9 @@
             /// Separate expression for columns used in prewhere.
             auto required_prewhere_columns_expr_list = std::make_shared<ASTExpressionList>();
 
-<<<<<<< HEAD
-=======
             /// Columns which we will get after prewhere execution.
             auto source_columns = storage->getColumns().getAllPhysical();
             auto physical_columns = ext::map<NameSet>(source_columns, [] (const auto & it) { return it.name; });
->>>>>>> 58068331
 
             for (const auto & column : required_columns)
             {
