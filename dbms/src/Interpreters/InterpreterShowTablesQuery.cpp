--- conflicted
+++ resolved
@@ -7,10 +7,7 @@
 #include <Common/typeid_cast.h>
 #include <iomanip>
 #include <sstream>
-<<<<<<< HEAD
-=======
 
->>>>>>> cb655281
 
 namespace DB
 {
