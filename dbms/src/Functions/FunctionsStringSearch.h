--- conflicted
+++ resolved
@@ -12,10 +12,6 @@
 #include <Functions/IFunction.h>
 #include <IO/WriteHelpers.h>
 #include <common/StringRef.h>
-<<<<<<< HEAD
-#include <ext/range.h>
-=======
->>>>>>> 12bcff48
 
 namespace DB
 {
@@ -244,17 +240,9 @@
 
         Array src_arr = col_const_arr->getValue<Array>();
 
-<<<<<<< HEAD
-        std::vector<String> refs;
-        for (const auto & el : src_arr)
-        {
-            refs.push_back(el.get<String>());
-        }
-=======
         std::vector<StringRef> refs;
         for (const auto & el : src_arr)
             refs.emplace_back(el.get<String>());
->>>>>>> 12bcff48
 
         const size_t column_haystack_size = column_haystack->size();
 
@@ -267,11 +255,7 @@
         vec_res.resize(column_haystack_size * refs.size());
 
         if (col_haystack_vector)
-<<<<<<< HEAD
-            Impl::multi_constant_vector(col_haystack_vector->getChars(), col_haystack_vector->getOffsets(), refs, vec_res);
-=======
             Impl::vector_constant(col_haystack_vector->getChars(), col_haystack_vector->getOffsets(), refs, vec_res);
->>>>>>> 12bcff48
         else
             throw Exception("Illegal column " + block.getByPosition(arguments[0]).column->getName(), ErrorCodes::ILLEGAL_COLUMN);
 
@@ -279,13 +263,7 @@
         size_t accum = refs_size;
 
         for (size_t i = 0; i < column_haystack_size; ++i, accum += refs_size)
-<<<<<<< HEAD
-        {
             offsets_res[i] = accum;
-        }
-=======
-            offsets_res[i] = accum;
->>>>>>> 12bcff48
 
         block.getByPosition(result).column = ColumnArray::create(std::move(col_res), std::move(col_offsets));
     }
@@ -341,11 +319,7 @@
 
         Array src_arr = col_const_arr->getValue<Array>();
 
-<<<<<<< HEAD
-        std::vector<String> refs;
-=======
         std::vector<StringRef> refs;
->>>>>>> 12bcff48
         refs.reserve(src_arr.size());
 
         for (const auto & el : src_arr)
@@ -360,11 +334,7 @@
         vec_res.resize(column_haystack_size);
 
         if (col_haystack_vector)
-<<<<<<< HEAD
-            Impl::multi_constant_vector(col_haystack_vector->getChars(), col_haystack_vector->getOffsets(), refs, vec_res);
-=======
             Impl::vector_constant(col_haystack_vector->getChars(), col_haystack_vector->getOffsets(), refs, vec_res);
->>>>>>> 12bcff48
         else
             throw Exception("Illegal column " + block.getByPosition(arguments[0]).column->getName(), ErrorCodes::ILLEGAL_COLUMN);
 
