<clickhouse>
    <storage_configuration>
        <disks>
            <!-- s3 disks -->
            <s3_disk>
                <type>s3</type>
                <path>s3_disk/</path>
                <endpoint>http://localhost:11111/test/00170_test/</endpoint>
                <access_key_id>clickhouse</access_key_id>
                <secret_access_key>clickhouse</secret_access_key>
            </s3_disk>
            <s3_disk_2>
                <type>s3</type>
                <path>s3_disk_2/</path>
                <endpoint>http://localhost:11111/test/00170_test/</endpoint>
                <access_key_id>clickhouse</access_key_id>
                <secret_access_key>clickhouse</secret_access_key>
            </s3_disk_2>
            <s3_disk_3>
                <type>s3</type>
                <path>s3_disk_3/</path>
                <endpoint>http://localhost:11111/test/00170_test/</endpoint>
                <access_key_id>clickhouse</access_key_id>
                <secret_access_key>clickhouse</secret_access_key>
            </s3_disk_3>
            <s3_disk_4>
                <type>s3</type>
                <path>s3_disk_4/</path>
                <endpoint>http://localhost:11111/test/00170_test/</endpoint>
                <access_key_id>clickhouse</access_key_id>
                <secret_access_key>clickhouse</secret_access_key>
            </s3_disk_4>
            <s3_disk_5>
                <type>s3</type>
                <path>s3_disk_5/</path>
                <endpoint>http://localhost:11111/test/00170_test/</endpoint>
                <access_key_id>clickhouse</access_key_id>
                <secret_access_key>clickhouse</secret_access_key>
            </s3_disk_5>
            <!-- cache for s3 disks -->
            <s3_cache>
                <type>cache</type>
                <disk>s3_disk</disk>
                <path>s3_disk_cache/</path>
                <max_size>22548578304</max_size>
                <cache_on_write_operations>1</cache_on_write_operations>
            </s3_cache>
            <s3_cache_2>
                <type>cache</type>
                <disk>s3_disk_2</disk>
                <path>s3_cache_2/</path>
                <max_size>22548578304</max_size>
            </s3_cache_2>
            <s3_cache_3>
                <type>cache</type>
                <disk>s3_disk_3</disk>
                <path>s3_disk_3_cache/</path>
                <max_size>22548578304</max_size>
                <data_cache_max_size>22548578304</data_cache_max_size>
                <cache_on_write_operations>1</cache_on_write_operations>
                <enable_cache_hits_threshold>1</enable_cache_hits_threshold>
            </s3_cache_3>
            <s3_cache_4>
                <type>cache</type>
                <disk>s3_disk_4</disk>
                <path>s3_cache_4/</path>
                <max_size>22548578304</max_size>
                <cache_on_write_operations>1</cache_on_write_operations>
                <enable_filesystem_query_cache_limit>1</enable_filesystem_query_cache_limit>
            </s3_cache_4>
            <s3_cache_5>
                <type>cache</type>
                <disk>s3_disk_5</disk>
                <path>s3_cache_5/</path>
                <max_size>22548578304</max_size>
            </s3_cache_5>
            <azure>
                <type>azure_blob_storage</type>
                <storage_account_url>http://localhost:10000/devstoreaccount1</storage_account_url>
                <container_name>cont</container_name>
<<<<<<< HEAD
                <container_already_exists>false</container_already_exists>
=======
>>>>>>> d8c93aac
                <skip_access_check>false</skip_access_check>
                <!-- default credentials for Azurite storage account -->
                <account_name>devstoreaccount1</account_name>
                <account_key>Eby8vdM02xNOcqFlqUwJPLlmEtlCDXJ1OUzFT50uSRZ6IFsuFq2UVErCz4I6tq/K1SZFPTOtr/KBHBeksoGMGw==</account_key>
                <max_single_part_upload_size>33554432</max_single_part_upload_size>
            </azure>
            <cached_azure>
                <type>cache</type>
                <disk>azure</disk>
<<<<<<< HEAD
                <path>/home/ubuntu/azure_cache/</path>
=======
                <path>azure_cache/</path>
>>>>>>> d8c93aac
                <max_size>100000000000</max_size>
                <cache_on_write_operations>1</cache_on_write_operations>
            </cached_azure>
            <!-- local disks -->
            <local_disk>
                <type>local</type>
                <path>local_disk/</path>
            </local_disk>
            <local_disk_2>
                <type>local</type>
                <path>local_disk_2/</path>
            </local_disk_2>
            <local_disk_3>
                <type>local</type>
                <path>local_disk_3/</path>
            </local_disk_3>
            <!-- cache for local disks -->
            <local_cache>
                <type>cache</type>
                <disk>local_disk</disk>
                <path>local_cache/</path>
                <max_size>22548578304</max_size>
                <cache_on_write_operations>1</cache_on_write_operations>
            </local_cache>
            <local_cache_2>
                <type>cache</type>
                <disk>local_disk</disk>
                <path>local_cache_2/</path>
                <max_size>22548578304</max_size>
            </local_cache_2>
            <local_cache_3>
                <type>cache</type>
                <disk>local_disk_3</disk>
                <path>local_cache_3/</path>
                <max_size>22548578304</max_size>
                <cache_on_write_operations>1</cache_on_write_operations>
                <enable_cache_hits_threshold>1</enable_cache_hits_threshold>
            </local_cache_3>
            <!-- multi layer cache -->
            <s3_cache_multi>
                <type>cache</type>
                <disk>s3_cache_5</disk>
                <path>s3_cache_multi/</path>
                <max_size>22548578304</max_size>
            </s3_cache_multi>
            <s3_cache_multi_2>
                <type>cache</type>
                <disk>s3_cache_multi</disk>
                <path>s3_cache_multi_2/</path>
                <max_size>22548578304</max_size>
            </s3_cache_multi_2>
        </disks>
        <policies>
            <s3_cache>
                <volumes>
                    <main>
                        <disk>s3_cache</disk>
                    </main>
                </volumes>
            </s3_cache>
            <s3_cache_2>
                <volumes>
                    <main>
                        <disk>s3_cache_2</disk>
                    </main>
                </volumes>
            </s3_cache_2>
            <s3_cache_3>
                <volumes>
                    <main>
                        <disk>s3_cache_3</disk>
                    </main>
                </volumes>
            </s3_cache_3>
            <s3_cache_4>
                <volumes>
                    <main>
                        <disk>s3_cache_4</disk>
                    </main>
                </volumes>
            </s3_cache_4>
            <s3_cache_multi>
                <volumes>
                    <main>
                        <disk>s3_cache_multi_2</disk>
                    </main>
                </volumes>
            </s3_cache_multi>
            <local_cache>
                <volumes>
                    <main>
                        <disk>local_cache</disk>
                    </main>
                </volumes>
            </local_cache>
            <local_cache_2>
                <volumes>
                    <main>
                        <disk>local_cache_2</disk>
                    </main>
                </volumes>
            </local_cache_2>
            <local_cache_3>
                <volumes>
                    <main>
                        <disk>local_cache_3</disk>
                    </main>
                </volumes>
            </local_cache_3>
            <azure_cache>
                <volumes>
                    <main>
                        <disk>cached_azure</disk>
                    </main>
                </volumes>
            </azure_cache>
        </policies>
    </storage_configuration>
</clickhouse><|MERGE_RESOLUTION|>--- conflicted
+++ resolved
@@ -78,10 +78,6 @@
                 <type>azure_blob_storage</type>
                 <storage_account_url>http://localhost:10000/devstoreaccount1</storage_account_url>
                 <container_name>cont</container_name>
-<<<<<<< HEAD
-                <container_already_exists>false</container_already_exists>
-=======
->>>>>>> d8c93aac
                 <skip_access_check>false</skip_access_check>
                 <!-- default credentials for Azurite storage account -->
                 <account_name>devstoreaccount1</account_name>
@@ -91,11 +87,7 @@
             <cached_azure>
                 <type>cache</type>
                 <disk>azure</disk>
-<<<<<<< HEAD
-                <path>/home/ubuntu/azure_cache/</path>
-=======
                 <path>azure_cache/</path>
->>>>>>> d8c93aac
                 <max_size>100000000000</max_size>
                 <cache_on_write_operations>1</cache_on_write_operations>
             </cached_azure>
