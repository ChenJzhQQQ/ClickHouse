--- conflicted
+++ resolved
@@ -37,18 +37,6 @@
         self.ip_address = ip_address
         self.password = password
         self.mysql_connection = None  # lazy init
-<<<<<<< HEAD
-=======
-        self.docker_compose = docker_compose
-        self.project_name = project_name
-
-        self.base_dir = p.dirname(__file__)
-        self.instances_dir = p.join(self.base_dir, '_instances_mysql')
-        if not os.path.exists(self.instances_dir):
-            os.mkdir(self.instances_dir)
-        self.docker_logs_path = p.join(self.instances_dir, 'docker_mysql.log')
-
->>>>>>> c1a077a1
 
     def alloc_connection(self):
         errors = []
@@ -100,8 +88,7 @@
     def close(self):
         if self.mysql_connection is not None:
             self.mysql_connection.close()
-
-<<<<<<< HEAD
+            
 @pytest.fixture(scope="module")
 def started_mysql_5_7():
     mysql_node = MySQLConnection(cluster.mysql_port, 'root', 'clickhouse', '127.0.0.1')
@@ -111,59 +98,6 @@
 def started_mysql_8_0():
     mysql8_node = MySQLConnection(cluster.mysql8_port, 'root', 'clickhouse', '127.0.0.1')
     yield mysql8_node
-=======
-        with open(self.docker_logs_path, "w+") as f:
-            try:
-                run_and_check([
-                    'docker-compose',
-                    '-p', cluster.project_name,
-                    '-f', self.docker_compose, 'logs',
-                ], stdout=f)
-            except Exception as e:
-                print("Unable to get logs from docker mysql.")
-
-    def wait_mysql_to_start(self, timeout=60):
-        start = time.time()
-        while time.time() - start < timeout:
-            try:
-                self.alloc_connection()
-                print("Mysql Started")
-                return
-            except Exception as ex:
-                print("Can't connect to MySQL " + str(ex))
-                time.sleep(0.5)
-
-        run_and_check(['docker-compose', 'ps', '--services', 'all'])
-        raise Exception("Cannot wait MySQL container")
-
-@pytest.fixture(scope="module")
-def started_mysql_5_7():
-    docker_compose = os.path.join(DOCKER_COMPOSE_PATH, 'docker_compose_mysql_5_7_for_materialize_mysql.yml')
-    mysql_node = MySQLNodeInstance('root', 'clickhouse', '127.0.0.1', 3308, docker_compose)
-
-    try:
-        mysql_node.start_and_wait()
-        yield mysql_node
-    finally:
-        mysql_node.close()
-        run_and_check(['docker-compose', '-p', cluster.project_name, '-f', docker_compose, 'down', '--volumes',
-                               '--remove-orphans'])
-
-
-@pytest.fixture(scope="module")
-def started_mysql_8_0():
-    docker_compose = os.path.join(DOCKER_COMPOSE_PATH, 'docker_compose_mysql_8_0_for_materialize_mysql.yml')
-    mysql_node = MySQLNodeInstance('root', 'clickhouse', '127.0.0.1', 33308, docker_compose)
-
-    try:
-        mysql_node.start_and_wait()
-        yield mysql_node
-    finally:
-        mysql_node.close()
-        run_and_check(['docker-compose', '-p', cluster.project_name, '-f', docker_compose, 'down', '--volumes',
-                               '--remove-orphans'])
-
->>>>>>> c1a077a1
 
 @pytest.mark.parametrize(('clickhouse_node'), [node_db_ordinary, node_db_atomic])
 def test_materialize_database_dml_with_mysql_5_7(started_cluster, started_mysql_5_7, clickhouse_node):
