--- conflicted
+++ resolved
@@ -7,13 +7,9 @@
             MYSQL_ROOT_PASSWORD: clickhouse
         ports:
             - 33308:3306
-<<<<<<< HEAD
-        command: --server_id=100 --log-bin='mysql-bin-1.log' --default_authentication_plugin='mysql_native_password' --default-time-zone='+3:00' --gtid-mode="ON" --enforce-gtid-consistency
-=======
         command: --server_id=100 --log-bin='mysql-bin-1.log'
             --default_authentication_plugin='mysql_native_password'
             --default-time-zone='+3:00'
             --gtid-mode="ON"
             --enforce-gtid-consistency
-            --log-error-verbosity=3
->>>>>>> e1c4ba01
+            --log-error-verbosity=3