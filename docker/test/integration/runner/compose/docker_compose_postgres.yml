--- conflicted
+++ resolved
@@ -3,30 +3,35 @@
     postgres1:
         image: postgres
         restart: always
-        ports:
-            - ${POSTGRES_EXTERNAL_PORT}:${POSTGRES_INTERNAL_PORT}
+        expose:
+            - ${POSTGRES_PORT}
         healthcheck:
             test: ["CMD-SHELL", "pg_isready -U postgres"]
             interval: 10s
             timeout: 5s
             retries: 5
         networks:
-<<<<<<< HEAD
           default:
             aliases:
                 - postgre-sql.local
         environment:
             POSTGRES_HOST_AUTH_METHOD: "trust"
             POSTGRES_PASSWORD: mysecretpassword
-=======
-            default:
-                aliases:
-                    - postgre-sql.local
+            PGDATA: /postgres/data
+        volumes:
+            - type: ${POSTGRES_LOGS_FS:-tmpfs}
+              source: ${POSTGRES_DIR:-}
+              target: /postgres/
     postgres2:
         image: postgres
         restart: always
         environment:
+            POSTGRES_HOST_AUTH_METHOD: "trust"
             POSTGRES_PASSWORD: mysecretpassword
-        ports:
-            - 5441:5432
->>>>>>> 8f512cca
+            PGDATA: /postgres/data
+        expose:
+            - ${POSTGRES_PORT}
+        volumes:
+            - type: ${POSTGRES_LOGS_FS:-tmpfs}
+              source: ${POSTGRES2_DIR:-}
+              target: /postgres/