#!/usr/bin/python3

import os
import sys
import itertools
import clickhouse_driver
import xml.etree.ElementTree as et
import argparse
import pprint
import string
import time
import traceback

def tsv_escape(s):
    return s.replace('\\', '\\\\').replace('\t', '\\t').replace('\n', '\\n').replace('\r','')

parser = argparse.ArgumentParser(description='Run performance test.')
# Explicitly decode files as UTF-8 because sometimes we have Russian characters in queries, and LANG=C is set.
parser.add_argument('file', metavar='FILE', type=argparse.FileType('r', encoding='utf-8'), nargs=1, help='test description file')
parser.add_argument('--host', nargs='*', default=['localhost'], help="Server hostname(s). Corresponds to '--port' options.")
parser.add_argument('--port', nargs='*', default=[9000], help="Server port(s). Corresponds to '--host' options.")
parser.add_argument('--runs', type=int, default=int(os.environ.get('CHPC_RUNS', 13)), help='Number of query runs per server. Defaults to CHPC_RUNS environment variable.')
parser.add_argument('--long', action='store_true', help='Do not skip the tests tagged as long.')
parser.add_argument('--print-queries', action='store_true', help='Print test queries and exit.')
parser.add_argument('--print-settings', action='store_true', help='Print test settings and exit.')
args = parser.parse_args()

test_name = os.path.splitext(os.path.basename(args.file[0].name))[0]

tree = et.parse(args.file[0])
root = tree.getroot()

# Process query parameters
subst_elems = root.findall('substitutions/substitution')
available_parameters = {} # { 'table': ['hits_10m', 'hits_100m'], ... }
for e in subst_elems:
    available_parameters[e.find('name').text] = [v.text for v in e.findall('values/value')]

# Take care to keep the order of queries -- sometimes we have DROP IF EXISTS
# followed by CREATE in create queries section, so the order matters.
def substitute_parameters(query_templates):
    result = []
    for q in query_templates:
        keys = set(n for _, n, _, _ in string.Formatter().parse(q) if n)
        values = [available_parameters[k] for k in keys]
        result.extend([
            q.format(**dict(zip(keys, values_combo)))
                for values_combo in itertools.product(*values)])
    return result

# Build a list of test queries, processing all substitutions
test_query_templates = [q.text for q in root.findall('query')]
test_queries = substitute_parameters(test_query_templates)

# If we're only asked to print the queries, do that and exit
if args.print_queries:
    for q in test_queries:
        print(q)
    exit(0)

# If we're only asked to print the settings, do that and exit. These are settings
# for clickhouse-benchmark, so we print them as command line arguments, e.g.
# '--max_memory_usage=10000000'.
if args.print_settings:
    for s in root.findall('settings/*'):
        print(f'--{s.tag}={s.text}')

    exit(0)

# Skip long tests
if not args.long:
    for tag in root.findall('.//tag'):
        if tag.text == 'long':
            print('skipped\tTest is tagged as long.')
            sys.exit(0)

# Check main metric to detect infinite tests. We shouldn't have such tests anymore,
# but we did in the past, and it is convenient to be able to process old tests.
main_metric_element = root.find('main_metric/*')
if main_metric_element is not None and main_metric_element.tag != 'min_time':
    raise Exception('Only the min_time main metric is supported. This test uses \'{}\''.format(main_metric_element.tag))

# Another way to detect infinite tests. They should have an appropriate main_metric
# but sometimes they don't.
infinite_sign = root.find('.//average_speed_not_changing_for_ms')
if infinite_sign is not None:
    raise Exception('Looks like the test is infinite (sign 1)')

# Print report threshold for the test if it is set.
if 'max_ignored_relative_change' in root.attrib:
    print(f'report-threshold\t{root.attrib["max_ignored_relative_change"]}')

# Open connections
servers = [{'host': host, 'port': port} for (host, port) in zip(args.host, args.port)]
connections = [clickhouse_driver.Client(**server) for server in servers]

for s in servers:
    print('server\t{}\t{}'.format(s['host'], s['port']))

<<<<<<< HEAD
report_stage_end('connect')

# Process query parameters
subst_elems = root.findall('substitutions/substitution')
available_parameters = {} # { 'table': ['hits_10m', 'hits_100m'], ... }
for e in subst_elems:
    available_parameters[e.find('name').text] = [v.text for v in e.findall('values/value')]

# Takes parallel lists of templates, substitutes them with all combos of
# parameters. The set of parameters is determined based on the first list.
# Note: keep the order of queries -- sometimes we have DROP IF EXISTS
# followed by CREATE in create queries section, so the order matters.
def substitute_parameters(query_templates, other_templates = []):
    query_results = []
    other_results = [[]] * (len(other_templates))
    for i, q in enumerate(query_templates):
        keys = set(n for _, n, _, _ in string.Formatter().parse(q) if n)
        values = [available_parameters[k] for k in keys]
        combos = itertools.product(*values)
        for c in combos:
            with_keys = dict(zip(keys, c))
            query_results.append(q.format(**with_keys))
            for j, t in enumerate(other_templates):
                other_results[j].append(t[i].format(**with_keys))
    if len(other_templates):
        return query_results, other_results
    else:
        return query_results

report_stage_end('substitute')

=======
>>>>>>> 6d6ea424
# Run drop queries, ignoring errors. Do this before all other activity, because
# clickhouse_driver disconnects on error (this is not configurable), and the new
# connection loses the changes in settings.
drop_query_templates = [q.text for q in root.findall('drop_query')]
drop_queries = substitute_parameters(drop_query_templates)
for c in connections:
    for q in drop_queries:
        try:
            c.execute(q)
        except:
            pass

# Apply settings.
# If there are errors, report them and continue -- maybe a new test uses a setting
# that is not in master, but the queries can still run. If we have multiple
# settings and one of them throws an exception, all previous settings for this
# connection will be reset, because the driver reconnects on error (not
# configurable). So the end result is uncertain, but hopefully we'll be able to
# run at least some queries.
settings = root.findall('settings/*')
for c in connections:
    for s in settings:
        try:
            c.execute("set {} = '{}'".format(s.tag, s.text))
        except:
            print(traceback.format_exc(), file=sys.stderr)

# Check tables that should exist. If they don't exist, just skip this test.
tables = [e.text for e in root.findall('preconditions/table_exists')]
for t in tables:
    for c in connections:
        try:
            res = c.execute("select 1 from {} limit 1".format(t))
        except:
            exception_message = traceback.format_exception_only(*sys.exc_info()[:2])[-1]
            skipped_message = ' '.join(exception_message.split('\n')[:2])
            print(f'skipped\t{tsv_escape(skipped_message)}')
            sys.exit(0)

# Run create queries
create_query_templates = [q.text for q in root.findall('create_query')]
create_queries = substitute_parameters(create_query_templates)
for c in connections:
    for q in create_queries:
        c.execute(q)

# Run fill queries
fill_query_templates = [q.text for q in root.findall('fill_query')]
fill_queries = substitute_parameters(fill_query_templates)
for c in connections:
    for q in fill_queries:
        c.execute(q)

<<<<<<< HEAD
report_stage_end('fill')

# Build a list of test queries, substituting parameters to query templates,
# and reporting the queries marked as short.
test_queries = []
for e in root.findall('query'):
    new_queries = []
    if 'short' in e.attrib:
        new_queries, [is_short] = substitute_parameters([e.text], [[e.attrib['short']]])
        for i, s in enumerate(is_short):
            if eval(s):
                print(f'short\t{i + len(test_queries)}')
    else:
        new_queries = substitute_parameters([e.text])

    test_queries += new_queries

report_stage_end('substitute2')

# Run test queries.
=======
# Run test queries
>>>>>>> 6d6ea424
for query_index, q in enumerate(test_queries):
    query_prefix = f'{test_name}.query{query_index}'

    # We have some crazy long queries (about 100kB), so trim them to a sane
    # length. This means we can't use query text as an identifier and have to
    # use the test name + the test-wide query index.
    query_display_name = q
    if len(query_display_name) > 1000:
        query_display_name = f'{query_display_name[:1000]}...({query_index})'

    print(f'display-name\t{query_index}\t{tsv_escape(query_display_name)}')

    # Prewarm: run once on both servers. Helps to bring the data into memory,
    # precompile the queries, etc.
    try:
        for conn_index, c in enumerate(connections):
            prewarm_id = f'{query_prefix}.prewarm0'
            res = c.execute(q, query_id = prewarm_id)
            print(f'prewarm\t{query_index}\t{prewarm_id}\t{conn_index}\t{c.last_query.elapsed}')
    except KeyboardInterrupt:
        raise
    except:
        # If prewarm fails for some query -- skip it, and try to test the others.
        # This might happen if the new test introduces some function that the
        # old server doesn't support. Still, report it as an error.
        # FIXME the driver reconnects on error and we lose settings, so this might
        # lead to further errors or unexpected behavior.
        print(traceback.format_exc(), file=sys.stderr)
        continue

    # Now, perform measured runs.
    # Track the time spent by the client to process this query, so that we can notice
    # out the queries that take long to process on the client side, e.g. by sending
    # excessive data.
    start_seconds = time.perf_counter()
    server_seconds = 0
    for run in range(0, args.runs):
        run_id = f'{query_prefix}.run{run}'
        for conn_index, c in enumerate(connections):
            res = c.execute(q, query_id = run_id)
            print(f'query\t{query_index}\t{run_id}\t{conn_index}\t{c.last_query.elapsed}')
            server_seconds += c.last_query.elapsed

    client_seconds = time.perf_counter() - start_seconds
    print(f'client-time\t{query_index}\t{client_seconds}\t{server_seconds}')

# Run drop queries
drop_query_templates = [q.text for q in root.findall('drop_query')]
drop_queries = substitute_parameters(drop_query_templates)
for c in connections:
    for q in drop_queries:
        c.execute(q)<|MERGE_RESOLUTION|>--- conflicted
+++ resolved
@@ -29,76 +29,6 @@
 
 tree = et.parse(args.file[0])
 root = tree.getroot()
-
-# Process query parameters
-subst_elems = root.findall('substitutions/substitution')
-available_parameters = {} # { 'table': ['hits_10m', 'hits_100m'], ... }
-for e in subst_elems:
-    available_parameters[e.find('name').text] = [v.text for v in e.findall('values/value')]
-
-# Take care to keep the order of queries -- sometimes we have DROP IF EXISTS
-# followed by CREATE in create queries section, so the order matters.
-def substitute_parameters(query_templates):
-    result = []
-    for q in query_templates:
-        keys = set(n for _, n, _, _ in string.Formatter().parse(q) if n)
-        values = [available_parameters[k] for k in keys]
-        result.extend([
-            q.format(**dict(zip(keys, values_combo)))
-                for values_combo in itertools.product(*values)])
-    return result
-
-# Build a list of test queries, processing all substitutions
-test_query_templates = [q.text for q in root.findall('query')]
-test_queries = substitute_parameters(test_query_templates)
-
-# If we're only asked to print the queries, do that and exit
-if args.print_queries:
-    for q in test_queries:
-        print(q)
-    exit(0)
-
-# If we're only asked to print the settings, do that and exit. These are settings
-# for clickhouse-benchmark, so we print them as command line arguments, e.g.
-# '--max_memory_usage=10000000'.
-if args.print_settings:
-    for s in root.findall('settings/*'):
-        print(f'--{s.tag}={s.text}')
-
-    exit(0)
-
-# Skip long tests
-if not args.long:
-    for tag in root.findall('.//tag'):
-        if tag.text == 'long':
-            print('skipped\tTest is tagged as long.')
-            sys.exit(0)
-
-# Check main metric to detect infinite tests. We shouldn't have such tests anymore,
-# but we did in the past, and it is convenient to be able to process old tests.
-main_metric_element = root.find('main_metric/*')
-if main_metric_element is not None and main_metric_element.tag != 'min_time':
-    raise Exception('Only the min_time main metric is supported. This test uses \'{}\''.format(main_metric_element.tag))
-
-# Another way to detect infinite tests. They should have an appropriate main_metric
-# but sometimes they don't.
-infinite_sign = root.find('.//average_speed_not_changing_for_ms')
-if infinite_sign is not None:
-    raise Exception('Looks like the test is infinite (sign 1)')
-
-# Print report threshold for the test if it is set.
-if 'max_ignored_relative_change' in root.attrib:
-    print(f'report-threshold\t{root.attrib["max_ignored_relative_change"]}')
-
-# Open connections
-servers = [{'host': host, 'port': port} for (host, port) in zip(args.host, args.port)]
-connections = [clickhouse_driver.Client(**server) for server in servers]
-
-for s in servers:
-    print('server\t{}\t{}'.format(s['host'], s['port']))
-
-<<<<<<< HEAD
-report_stage_end('connect')
 
 # Process query parameters
 subst_elems = root.findall('substitutions/substitution')
@@ -127,65 +57,6 @@
     else:
         return query_results
 
-report_stage_end('substitute')
-
-=======
->>>>>>> 6d6ea424
-# Run drop queries, ignoring errors. Do this before all other activity, because
-# clickhouse_driver disconnects on error (this is not configurable), and the new
-# connection loses the changes in settings.
-drop_query_templates = [q.text for q in root.findall('drop_query')]
-drop_queries = substitute_parameters(drop_query_templates)
-for c in connections:
-    for q in drop_queries:
-        try:
-            c.execute(q)
-        except:
-            pass
-
-# Apply settings.
-# If there are errors, report them and continue -- maybe a new test uses a setting
-# that is not in master, but the queries can still run. If we have multiple
-# settings and one of them throws an exception, all previous settings for this
-# connection will be reset, because the driver reconnects on error (not
-# configurable). So the end result is uncertain, but hopefully we'll be able to
-# run at least some queries.
-settings = root.findall('settings/*')
-for c in connections:
-    for s in settings:
-        try:
-            c.execute("set {} = '{}'".format(s.tag, s.text))
-        except:
-            print(traceback.format_exc(), file=sys.stderr)
-
-# Check tables that should exist. If they don't exist, just skip this test.
-tables = [e.text for e in root.findall('preconditions/table_exists')]
-for t in tables:
-    for c in connections:
-        try:
-            res = c.execute("select 1 from {} limit 1".format(t))
-        except:
-            exception_message = traceback.format_exception_only(*sys.exc_info()[:2])[-1]
-            skipped_message = ' '.join(exception_message.split('\n')[:2])
-            print(f'skipped\t{tsv_escape(skipped_message)}')
-            sys.exit(0)
-
-# Run create queries
-create_query_templates = [q.text for q in root.findall('create_query')]
-create_queries = substitute_parameters(create_query_templates)
-for c in connections:
-    for q in create_queries:
-        c.execute(q)
-
-# Run fill queries
-fill_query_templates = [q.text for q in root.findall('fill_query')]
-fill_queries = substitute_parameters(fill_query_templates)
-for c in connections:
-    for q in fill_queries:
-        c.execute(q)
-
-<<<<<<< HEAD
-report_stage_end('fill')
 
 # Build a list of test queries, substituting parameters to query templates,
 # and reporting the queries marked as short.
@@ -202,12 +73,106 @@
 
     test_queries += new_queries
 
-report_stage_end('substitute2')
+
+# If we're only asked to print the queries, do that and exit
+if args.print_queries:
+    for q in test_queries:
+        print(q)
+    exit(0)
+
+# If we're only asked to print the settings, do that and exit. These are settings
+# for clickhouse-benchmark, so we print them as command line arguments, e.g.
+# '--max_memory_usage=10000000'.
+if args.print_settings:
+    for s in root.findall('settings/*'):
+        print(f'--{s.tag}={s.text}')
+
+    exit(0)
+
+# Skip long tests
+if not args.long:
+    for tag in root.findall('.//tag'):
+        if tag.text == 'long':
+            print('skipped\tTest is tagged as long.')
+            sys.exit(0)
+
+# Check main metric to detect infinite tests. We shouldn't have such tests anymore,
+# but we did in the past, and it is convenient to be able to process old tests.
+main_metric_element = root.find('main_metric/*')
+if main_metric_element is not None and main_metric_element.tag != 'min_time':
+    raise Exception('Only the min_time main metric is supported. This test uses \'{}\''.format(main_metric_element.tag))
+
+# Another way to detect infinite tests. They should have an appropriate main_metric
+# but sometimes they don't.
+infinite_sign = root.find('.//average_speed_not_changing_for_ms')
+if infinite_sign is not None:
+    raise Exception('Looks like the test is infinite (sign 1)')
+
+# Print report threshold for the test if it is set.
+if 'max_ignored_relative_change' in root.attrib:
+    print(f'report-threshold\t{root.attrib["max_ignored_relative_change"]}')
+
+# Open connections
+servers = [{'host': host, 'port': port} for (host, port) in zip(args.host, args.port)]
+connections = [clickhouse_driver.Client(**server) for server in servers]
+
+for s in servers:
+    print('server\t{}\t{}'.format(s['host'], s['port']))
+
+# Run drop queries, ignoring errors. Do this before all other activity, because
+# clickhouse_driver disconnects on error (this is not configurable), and the new
+# connection loses the changes in settings.
+drop_query_templates = [q.text for q in root.findall('drop_query')]
+drop_queries = substitute_parameters(drop_query_templates)
+for c in connections:
+    for q in drop_queries:
+        try:
+            c.execute(q)
+        except:
+            pass
+
+# Apply settings.
+# If there are errors, report them and continue -- maybe a new test uses a setting
+# that is not in master, but the queries can still run. If we have multiple
+# settings and one of them throws an exception, all previous settings for this
+# connection will be reset, because the driver reconnects on error (not
+# configurable). So the end result is uncertain, but hopefully we'll be able to
+# run at least some queries.
+settings = root.findall('settings/*')
+for c in connections:
+    for s in settings:
+        try:
+            c.execute("set {} = '{}'".format(s.tag, s.text))
+        except:
+            print(traceback.format_exc(), file=sys.stderr)
+
+# Check tables that should exist. If they don't exist, just skip this test.
+tables = [e.text for e in root.findall('preconditions/table_exists')]
+for t in tables:
+    for c in connections:
+        try:
+            res = c.execute("select 1 from {} limit 1".format(t))
+        except:
+            exception_message = traceback.format_exception_only(*sys.exc_info()[:2])[-1]
+            skipped_message = ' '.join(exception_message.split('\n')[:2])
+            print(f'skipped\t{tsv_escape(skipped_message)}')
+            sys.exit(0)
+
+# Run create queries
+create_query_templates = [q.text for q in root.findall('create_query')]
+create_queries = substitute_parameters(create_query_templates)
+for c in connections:
+    for q in create_queries:
+        c.execute(q)
+
+# Run fill queries
+fill_query_templates = [q.text for q in root.findall('fill_query')]
+fill_queries = substitute_parameters(fill_query_templates)
+for c in connections:
+    for q in fill_queries:
+        c.execute(q)
 
 # Run test queries.
-=======
-# Run test queries
->>>>>>> 6d6ea424
 for query_index, q in enumerate(test_queries):
     query_prefix = f'{test_name}.query{query_index}'
 
